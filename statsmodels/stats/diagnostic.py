--- conflicted
+++ resolved
@@ -5,14 +5,8 @@
     het_goldfeldquandt, het_arch,
     het_white, recursive_olsresiduals, acorr_breusch_godfrey,
     linear_harvey_collier, linear_rainbow, linear_lm,
-<<<<<<< HEAD
-    spec_white, unitroot_adf,
-    het_breushpagan, acorr_breush_godfrey  # deprecated because of misspelling
-    )
-=======
-    unitroot_adf
+    spec_white, unitroot_adf
 )
->>>>>>> 105832d5
 
 from ._lilliefors import (kstest_fit, lilliefors, kstest_normal,
                           kstest_exponential)
