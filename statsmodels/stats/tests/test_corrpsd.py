--- conflicted
+++ resolved
@@ -10,14 +10,11 @@
 import scipy.sparse as sparse
 from numpy.testing import assert_almost_equal, assert_allclose
 from statsmodels.stats.correlation_tools import (
-<<<<<<< HEAD
     corr_nearest, corr_clipped, cov_nearest,
     _project_correlation_factors, corr_nearest_factor, _spg_optim,
     corr_thresholded, cov_nearest_factor_homog, FactoredPSDMatrix)
-=======
-                 corr_nearest, corr_clipped, cov_nearest)
 import warnings
->>>>>>> db3e19ed
+
 
 def norm_f(x, y):
     '''Frobenious norm (squared sum) of difference between two arrays
