--- conflicted
+++ resolved
@@ -1,17 +1,9 @@
 import numpy as np
 import numpy.testing as npt
 import numpy.testing.decorators as dec
-<<<<<<< HEAD
-=======
-import matplotlib.pyplot as plt
 import scipy.stats as stats
->>>>>>> a0b50dd1
 import statsmodels.nonparametric as nparam
-<<<<<<< HEAD
-
-=======
 import csv
->>>>>>> nonparametric-reg
 
 class MyTest(object):
     def setUp(self):
@@ -28,10 +20,6 @@
         b2 = 3.7  # regression coefficients
         self.y = b0 + b1 * self.c1 + b2 * self.c2 + self.noise
         self.y2 = b0 + b1 * self.c1 + b2 * self.c2 + self.o + self.noise
-<<<<<<< HEAD
-=======
-
->>>>>>> nonparametric-reg
         # Italy data from R's np package (the first 50 obs) R>> data (Italy)
 
         self.Italy_gdp = \
@@ -297,9 +285,6 @@
         sm_result = dens.cdf()[0:5]
         R_result = [0.8118257, 0.9724863, 0.8843773, 0.7720359, 0.4361867]
         npt.assert_allclose(sm_result, R_result, atol=1e-3)
-<<<<<<< HEAD
-=======
-
 
     @dec.slow
     def test_continuous_cvml_efficient(self):
@@ -476,10 +461,6 @@
         #self.write2file(file_name, (Y, C1, C2, C3))
         print "test_continuous_mfx_ll_cvls - successful"
 
-<<<<<<< HEAD
-
->>>>>>> nonparametric-reg
-=======
     @dec.slow
     def test_continuous_cvls_efficient(self):
         N = 1000
@@ -507,5 +488,4 @@
         #print model_efficient.bw
         print "----"*10
  
-        #npt.assert_allclose(model.bw, model_efficient.bw, atol=5e-2, rtol=1e-1)
->>>>>>> a0b50dd1
+        #npt.assert_allclose(model.bw, model_efficient.bw, atol=5e-2, rtol=1e-1)