--- conflicted
+++ resolved
@@ -434,7 +434,7 @@
     >>> c2 = np.random.normal(2,1,size=(N,1))
 
     >>> dens_c = CKDE(tydat=[c1], txdat=[c2], dep_type='c',
-    ...               indep_type='c', bwmethod='normal_reference')
+    ...               indep_type='c', bw='normal_reference')
 
     >>> print "The bandwidth is: ", dens_c.bw
     """
@@ -681,10 +681,7 @@
             m_x = tools.gpke(bw[self.K_dep::], tdat=-X, edat=-self.txdat[l, :],
                              var_type=self.indep_type) / float(self.N)
             CV += (G / m_x ** 2) - 2 * (f_X_Y / m_x)
-<<<<<<< HEAD
-
-        return CV / float(self.N)
-=======
+
         return CV / float(self.N)
 
 
@@ -1010,5 +1007,4 @@
             mean[i] = mean_mfx[0]
             mfx_c = np.squeeze(mean_mfx[1])
             mfx[i, :] = mfx_c
-        return mean, mfx
->>>>>>> bf61c169
+        return mean, mfx