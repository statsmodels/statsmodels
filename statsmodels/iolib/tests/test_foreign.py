--- conflicted
+++ resolved
@@ -6,11 +6,8 @@
 import warnings
 from datetime import datetime
 
-<<<<<<< HEAD
-from numpy.testing import assert_array_equal, assert_, dec, assert_equal
-=======
+
 from numpy.testing import assert_array_equal, assert_, assert_equal, dec
->>>>>>> 66254589
 import numpy as np
 from pandas import DataFrame, isnull
 import pandas.util.testing as ptesting
