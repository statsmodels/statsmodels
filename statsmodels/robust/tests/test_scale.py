"""
Test functions for models.robust.scale
"""

import numpy as np
from numpy.random import standard_normal
<<<<<<< HEAD
from numpy.testing import assert_almost_equal, assert_equal
=======
from numpy.testing import assert_almost_equal, assert_equal, run_module_suite
>>>>>>> 66254589

# Example from Section 5.5, Venables & Ripley (2002)

import statsmodels.robust.scale as scale

DECIMAL = 4
#TODO: Can replicate these tests using stackloss data and R if this
# data is a problem
class TestChem(object):
    @classmethod
    def setup_class(cls):
        cls.chem = np.array([2.20, 2.20, 2.4, 2.4, 2.5, 2.7, 2.8, 2.9, 3.03,
            3.03, 3.10, 3.37, 3.4, 3.4, 3.4, 3.5, 3.6, 3.7, 3.7, 3.7, 3.7,
            3.77, 5.28, 28.95])

    def test_mean(self):
        assert_almost_equal(np.mean(self.chem), 4.2804, DECIMAL)

    def test_median(self):
        assert_almost_equal(np.median(self.chem), 3.385, DECIMAL)

    def test_mad(self):
        assert_almost_equal(scale.mad(self.chem), 0.52632, DECIMAL)

    def test_huber_scale(self):
        assert_almost_equal(scale.huber(self.chem)[0], 3.20549, DECIMAL)

    def test_huber_location(self):
        assert_almost_equal(scale.huber(self.chem)[1], 0.67365, DECIMAL)

    def test_huber_huberT(self):
        n = scale.norms.HuberT()
        n.t = 1.5
        h = scale.Huber(norm=n)
        assert_almost_equal(scale.huber(self.chem)[0], h(self.chem)[0], DECIMAL)
        assert_almost_equal(scale.huber(self.chem)[1], h(self.chem)[1], DECIMAL)

    def test_huber_Hampel(self):
        hh = scale.Huber(norm=scale.norms.Hampel())
        assert_almost_equal(hh(self.chem)[0], 3.17434, DECIMAL)
        assert_almost_equal(hh(self.chem)[1], 0.66782, DECIMAL)

class TestMad(object):
    @classmethod
    def setup_class(cls):
        np.random.seed(54321)
        cls.X = standard_normal((40,10))

    def test_mad(self):
        m = scale.mad(self.X)
        assert_equal(m.shape, (10,))

    def test_mad_center(self):
        n = scale.mad(self.X, center=0)
        assert_equal(n.shape, (10,))

class TestMadAxes(object):
    @classmethod
    def setup_class(cls):
        np.random.seed(54321)
        cls.X = standard_normal((40,10,30))

    def test_axis0(self):
        m = scale.mad(self.X, axis=0)
        assert_equal(m.shape, (10,30))

    def test_axis1(self):
        m = scale.mad(self.X, axis=1)
        assert_equal(m.shape, (40,30))

    def test_axis2(self):
        m = scale.mad(self.X, axis=2)
        assert_equal(m.shape, (40,10))

    def test_axisneg1(self):
        m = scale.mad(self.X, axis=-1)
        assert_equal(m.shape, (40,10))

class TestHuber(object):
    @classmethod
    def setup_class(cls):
        np.random.seed(54321)
        cls.X = standard_normal((40,10))

    def basic_functionality(self):
        h = scale.Huber(maxiter=100)
        m, s = h(self.X)
        assert_equal(m.shape, (10,))

class TestHuberAxes(object):
    @classmethod
    def setup_class(cls):
        np.random.seed(54321)
        cls.X = standard_normal((40,10,30))
        cls.h = scale.Huber(maxiter=1000, tol=1.0e-05)

    def test_default(self):
        m, s = self.h(self.X, axis=0)
        assert_equal(m.shape, (10,30))

    def test_axis1(self):
        m, s = self.h(self.X, axis=1)
        assert_equal(m.shape, (40,30))

    def test_axis2(self):
        m, s = self.h(self.X, axis=2)
        assert_equal(m.shape, (40,10))

    def test_axisneg1(self):
        m, s = self.h(self.X, axis=-1)
        assert_equal(m.shape, (40,10))

if __name__=="__main__":
    run_module_suite()<|MERGE_RESOLUTION|>--- conflicted
+++ resolved
@@ -4,11 +4,8 @@
 
 import numpy as np
 from numpy.random import standard_normal
-<<<<<<< HEAD
-from numpy.testing import assert_almost_equal, assert_equal
-=======
 from numpy.testing import assert_almost_equal, assert_equal, run_module_suite
->>>>>>> 66254589
+
 
 # Example from Section 5.5, Venables & Ripley (2002)
 
