--- conflicted
+++ resolved
@@ -4,8 +4,4 @@
 #__all__ = filter(lambda s:not s.startswith('_'),dir())
 import anes96, committee, ccard, copper, cpunish, elnino, grunfeld, longley, \
         macrodata, nile, randhie, scotland, spector, stackloss, star98, \
-<<<<<<< HEAD
-        strikes, sunspots, munnell, kmenta
-=======
-        strikes, sunspots, fair
->>>>>>> 964d5023
+        strikes, sunspots, fair, munnell, kmenta