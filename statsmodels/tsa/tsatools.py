from __future__ import annotations

from statsmodels.compat.python import lrange

from typing import Literal
import warnings

import numpy as np
import pandas as pd
from pandas import DataFrame
from pandas.tseries import offsets
from pandas.tseries.frequencies import to_offset

from statsmodels.tools.data import _is_recarray, _is_using_pandas
from statsmodels.tools.sm_exceptions import ValueWarning
from statsmodels.tools.typing import NDArray
from statsmodels.tools.validation import (
    array_like,
    bool_like,
    int_like,
    string_like,
)

__all__ = [
    "lagmat",
    "lagmat2ds",
    "add_trend",
    "duplication_matrix",
    "elimination_matrix",
    "commutation_matrix",
    "vec",
    "vech",
    "unvec",
    "unvech",
    "freq_to_period",
]


def add_trend(x, trend="c", prepend=False, has_constant="skip"):
    """
    Add a trend and/or constant to an array.

    Parameters
    ----------
    x : array_like
        Original array of data.
    trend : str {'n', 'c', 't', 'ct', 'ctt'}
        The trend to add.

        * 'n' add no trend.
        * 'c' add constant only.
        * 't' add trend only.
        * 'ct' add constant and linear trend.
        * 'ctt' add constant and linear and quadratic trend.
    prepend : bool
        If True, prepends the new data to the columns of X.
    has_constant : str {'raise', 'add', 'skip'}
        Controls what happens when trend is 'c' and a constant column already
        exists in x. 'raise' will raise an error. 'add' will add a column of
        1s. 'skip' will return the data without change. 'skip' is the default.

    Returns
    -------
    array_like
        The original data with the additional trend columns.  If x is a
        pandas Series or DataFrame, then the trend column names are 'const',
        'trend' and 'trend_squared'.

    See Also
    --------
    statsmodels.tools.tools.add_constant
        Add a constant column to an array.

    Notes
    -----
    Returns columns as ['ctt','ct','c'] whenever applicable. There is currently
    no checking for an existing trend.
    """
    prepend = bool_like(prepend, "prepend")
    trend = string_like(trend, "trend", options=("n", "c", "t", "ct", "ctt"))
    has_constant = string_like(
        has_constant, "has_constant", options=("raise", "add", "skip")
    )

    # TODO: could be generalized for trend of aribitrary order
    columns = ["const", "trend", "trend_squared"]
    if trend == "n":
        return x.copy()
    elif trend == "c":  # handles structured arrays
        columns = columns[:1]
        trendorder = 0
    elif trend == "ct" or trend == "t":
        columns = columns[:2]
        if trend == "t":
            columns = columns[1:2]
        trendorder = 1
    elif trend == "ctt":
        trendorder = 2

    if _is_recarray(x):
        from statsmodels.tools.sm_exceptions import recarray_exception

        raise NotImplementedError(recarray_exception)

    is_pandas = _is_using_pandas(x, None)
    if is_pandas:
        if isinstance(x, pd.Series):
            x = pd.DataFrame(x)
        else:
            x = x.copy()
    else:
        x = np.asanyarray(x)

    nobs = len(x)
    trendarr = np.vander(
        np.arange(1, nobs + 1, dtype=np.float64), trendorder + 1
    )
    # put in order ctt
    trendarr = np.fliplr(trendarr)
    if trend == "t":
        trendarr = trendarr[:, 1]

    if "c" in trend:
        if is_pandas:
            # Mixed type protection
            def safe_is_const(s):
                try:
                    return np.ptp(s) == 0.0 and np.any(s != 0.0)
                except Exception:
                    return False

            col_const = x.apply(safe_is_const, 0)
        else:
            ptp0 = np.ptp(np.asanyarray(x), axis=0)
            col_is_const = ptp0 == 0
            nz_const = col_is_const & (x[0] != 0)
            col_const = nz_const

        if np.any(col_const):
            if has_constant == "raise":
                if x.ndim == 1:
                    base_err = "x is constant."
                else:
                    columns = np.arange(x.shape[1])[col_const]
                    if isinstance(x, pd.DataFrame):
                        columns = x.columns
                    const_cols = ", ".join([str(c) for c in columns])
                    base_err = (
                        "x contains one or more constant columns. Column(s) "
                        f"{const_cols} are constant."
                    )
                raise ValueError(
                    f"{base_err} Adding a constant with trend='{trend}' is "
                    "not allowed."
                )
            elif has_constant == "skip":
                columns = columns[1:]
                trendarr = trendarr[:, 1:]

    order = 1 if prepend else -1
    if is_pandas:
        trendarr = pd.DataFrame(trendarr, index=x.index, columns=columns)
        x = [trendarr, x]
        x = pd.concat(x[::order], axis=1)
    else:
        x = [trendarr, x]
        x = np.column_stack(x[::order])

    return x


def add_lag(x, col=None, lags=1, drop=False, insert=True):
    """
    Returns an array with lags included given an array.

    Parameters
    ----------
    x : array_like
        An array or NumPy ndarray subclass. Can be either a 1d or 2d array with
        observations in columns.
    col : int or None
        `col` can be an int of the zero-based column index. If it's a
        1d array `col` can be None.
    lags : int
        The number of lags desired.
    drop : bool
        Whether to keep the contemporaneous variable for the data.
    insert : bool or int
        If True, inserts the lagged values after `col`. If False, appends
        the data. If int inserts the lags at int.

    Returns
    -------
    array : ndarray
        Array with lags

    Examples
    --------

    >>> import statsmodels.api as sm
    >>> data = sm.datasets.macrodata.load()
    >>> data = data.data[['year','quarter','realgdp','cpi']]
    >>> data = sm.tsa.add_lag(data, 'realgdp', lags=2)

    Notes
    -----
    Trims the array both forward and backward, so that the array returned
    so that the length of the returned array is len(`X`) - lags. The lags are
    returned in increasing order, ie., t-1,t-2,...,t-lags
    """
    lags = int_like(lags, "lags")
    drop = bool_like(drop, "drop")
    x = array_like(x, "x", ndim=2)
    if col is None:
        col = 0

    # handle negative index
    if col < 0:
        col = x.shape[1] + col
    if x.ndim == 1:
        x = x[:, None]
    contemp = x[:, col]

    if insert is True:
        ins_idx = col + 1
    elif insert is False:
        ins_idx = x.shape[1]
    else:
        if insert < 0:  # handle negative index
            insert = x.shape[1] + insert + 1
        if insert > x.shape[1]:
            insert = x.shape[1]

            warnings.warn(
                "insert > number of variables, inserting at the"
                " last position",
                ValueWarning,
            )
        ins_idx = insert

    ndlags = lagmat(contemp, lags, trim="Both")
    first_cols = lrange(ins_idx)
    last_cols = lrange(ins_idx, x.shape[1])
    if drop:
        if col in first_cols:
            first_cols.pop(first_cols.index(col))
        else:
            last_cols.pop(last_cols.index(col))
    return np.column_stack((x[lags:, first_cols], ndlags, x[lags:, last_cols]))


def detrend(x, order=1, axis=0):
    """
    Detrend an array with a trend of given order along axis 0 or 1.

    Parameters
    ----------
    x : array_like, 1d or 2d
        Data, if 2d, then each row or column is independently detrended with
        the same trendorder, but independent trend estimates.
    order : int
        The polynomial order of the trend, zero is constant, one is
        linear trend, two is quadratic trend.
    axis : int
        Axis can be either 0, observations by rows, or 1, observations by
        columns.

    Returns
    -------
    ndarray
        The detrended series is the residual of the linear regression of the
        data on the trend of given order.
    """
    order = int_like(order, "order")
    axis = int_like(axis, "axis")

    if x.ndim == 2 and int(axis) == 1:
        x = x.T
    elif x.ndim > 2:
        raise NotImplementedError(
            "x.ndim > 2 is not implemented until it is needed"
        )

    nobs = x.shape[0]
    if order == 0:
        # Special case demean
        resid = x - x.mean(axis=0)
    else:
        trends = np.vander(np.arange(float(nobs)), N=order + 1)
        beta = np.linalg.pinv(trends).dot(x)
        resid = x - np.dot(trends, beta)

    if x.ndim == 2 and int(axis) == 1:
        resid = resid.T

    return resid


<<<<<<< HEAD
def lagmat(x,
           maxlag: int | list | NDArray,
           trim: Literal["forward", "backward", "both", "none"]='forward',
           original: Literal["ex", "sep", "in"]="ex",
           use_pandas: bool=False
           )-> NDArray | DataFrame | tuple[NDArray, NDArray] | tuple[DataFrame, DataFrame]:
=======
def lagmat(
    x,
    maxlag: int,
    trim: Literal["forward", "backward", "both", "none"] = "forward",
    original: Literal["ex", "sep", "in"] = "ex",
    use_pandas: bool = False,
) -> NDArray | DataFrame | tuple[NDArray, NDArray] | tuple[DataFrame, DataFrame]:
>>>>>>> 53dc966d
    """
    Create 2d array of lags.

    Parameters
    ----------
    x : array_like
        Data; if 2d, observation in rows and variables in columns.
    maxlag : {int, array_like}
        The lags to be applied.

        * int : All lags from zero to maxlag are included.
        * array_like : All lags associated to the values in the array.
    trim : {'forward', 'backward', 'both', 'none', None}
        The trimming method to use.

        * 'forward' : trim invalid observations in front.
        * 'backward' : trim invalid initial observations.
        * 'both' : trim invalid observations on both sides.
        * 'none', None : no trimming of observations.
    original : {'ex','sep','in'}
        How the original is treated.

        * 'ex' : drops the original array returning only the lagged values.
        * 'in' : returns the original array and the lagged values as a single
          array.
        * 'sep' : returns a tuple (original array, lagged values). The original
                  array is truncated to have the same number of rows as
                  the returned lagmat.
    use_pandas : bool
        If true, returns a DataFrame when the input is a pandas
        Series or DataFrame.  If false, return numpy ndarrays.

    Returns
    -------
    lagmat : ndarray
        The array with lagged observations.
    y : ndarray, optional
        Only returned if original == 'sep'.

    Notes
    -----
    When using a pandas DataFrame or Series with use_pandas=True, trim can only
    be 'forward' or 'both' since it is not possible to consistently extend
    index values.

    Examples
    --------
    >>> from statsmodels.tsa.tsatools import lagmat
    >>> import numpy as np
    >>> X = np.arange(1,7).reshape(-1,2)
    >>> lagmat(X, maxlag=2, trim="forward", original='in')
    array([[ 1.,  2.,  0.,  0.,  0.,  0.],
       [ 3.,  4.,  1.,  2.,  0.,  0.],
       [ 5.,  6.,  3.,  4.,  1.,  2.]])

    >>> lagmat(X, maxlag=2, trim="backward", original='in')
    array([[ 5.,  6.,  3.,  4.,  1.,  2.],
       [ 0.,  0.,  5.,  6.,  3.,  4.],
       [ 0.,  0.,  0.,  0.,  5.,  6.]])

    >>> lagmat(X, maxlag=2, trim="both", original='in')
    array([[ 5.,  6.,  3.,  4.,  1.,  2.]])

    >>> lagmat(X, maxlag=2, trim="none", original='in')
    array([[ 1.,  2.,  0.,  0.,  0.,  0.],
       [ 3.,  4.,  1.,  2.,  0.,  0.],
       [ 5.,  6.,  3.,  4.,  1.,  2.],
       [ 0.,  0.,  5.,  6.,  3.,  4.],
       [ 0.,  0.,  0.,  0.,  5.,  6.]])
    """
    if isinstance(maxlag, int):
        maxlag = int_like(maxlag, "maxlag")
        if maxlag < 0:
            raise ValueError(f"`maxlag` must be greater than 0. Got {maxlag}.")
    elif isinstance(maxlag, list) or isinstance(maxlag, np.ndarray):
        maxlag_array = array_like(maxlag, "maxlag")
        if maxlag_array.ndim != 1:
            raise ValueError(f"`maxlag` must be 1-dimensional. Got shape {maxlag_array.shape}.")
        if not np.issubdtype(maxlag_array.dtype, np.integer):
            raise ValueError("All `maxlag` values must be integers.")
        if not np.all(maxlag_array > 0):
            raise ValueError(f"All values in `maxlag` must be greater than 0. Got {maxlag_array}.")
        if len(np.unique(maxlag_array)) != len(maxlag_array):
            raise ValueError(f"`maxlag` must contain unique values. Got duplicates in {maxlag_array}.")
        maxlag = [np.int32(lag) for lag in maxlag_array]
    use_pandas = bool_like(use_pandas, "use_pandas")
    trim = string_like(
        trim,
        "trim",
        optional=True,
        options=("forward", "backward", "both", "none"),
    )
    original = string_like(original, "original", options=("ex", "sep", "in"))

    orig = x
    x = array_like(x, "x", ndim=2, dtype=None)
    is_pandas = _is_using_pandas(orig, None) and use_pandas
    trim = "none" if trim is None else trim
    trim = trim.lower()
    if is_pandas and trim in ("none", "backward"):
        raise ValueError(
            "trim cannot be 'none' or 'backward' when used on "
            "Series or DataFrames"
        )

    dropidx = 0
    nobs, nvar = x.shape
    if original in ["ex", "sep"]:
        dropidx = nvar
<<<<<<< HEAD
    if isinstance(maxlag, int):
        if maxlag >= nobs:
            raise ValueError("maxlag should be < nobs")
        lm = np.zeros((nobs + maxlag, nvar * (maxlag + 1)))
        for k in range(0, int(maxlag + 1)):
            lm[
            maxlag - k: nobs + maxlag - k,
            nvar * (maxlag - k): nvar * (maxlag - k + 1),
            ] = x
    elif isinstance(maxlag, list):
        laglist = maxlag.copy()
        len_laglist=len(laglist)
        maxlag = np.int32(np.amax(maxlag))
        if maxlag >= nobs:
            raise ValueError("maximum of maxlag should be < nobs")
        lm = np.zeros((nobs + maxlag, nvar * (len_laglist + 1)))
        for i, k in enumerate([0]+laglist):
            lm[
            k: nobs + k,
            nvar * (i): nvar * (i + 1),
            ] = x
=======
    if maxlag >= nobs:
        raise ValueError("maxlag should be < nobs")
    lm = np.zeros((nobs + maxlag, nvar * (maxlag + 1)))
    for k in range(0, int(maxlag + 1)):
        lm[
            maxlag - k : nobs + maxlag - k,
            nvar * (maxlag - k) : nvar * (maxlag - k + 1),
        ] = x
>>>>>>> 53dc966d

    if trim in ("none", "forward"):
        startobs = 0
    elif trim in ("backward", "both"):
        startobs = maxlag
    else:
        raise ValueError("trim option not valid")

    if trim in ("none", "backward"):
        stopobs = len(lm)
    else:
        stopobs = nobs

    if is_pandas:
        x = orig
        if isinstance(x, DataFrame):
            x_columns = [str(c) for c in x.columns]
            if len(set(x_columns)) != x.shape[1]:
                raise ValueError(
                    "Columns names must be distinct after conversion to string "
                    "(if not already strings)."
                )
        else:
            x_columns = [str(x.name)]
        columns = [str(col) for col in x_columns]
        if isinstance(maxlag, int):
            for lag in range(maxlag):
                lag_str = str(lag + 1)
                columns.extend([str(col) + ".L." + lag_str for col in x_columns])
            lm = DataFrame(lm[:stopobs], index=x.index, columns=columns)
            lags = lm.iloc[startobs:]
            if original in ("sep", "ex"):
                leads = lags[x_columns]
                lags = lags.drop(x_columns, axis=1)
        elif isinstance(laglist, list):
            for lag in laglist:
                lag_str = str(lag)
                columns.extend([str(col) + ".L." + lag_str for col in x_columns])
            lm = DataFrame(lm[:stopobs], index=x.index, columns=columns)
            lags = lm.iloc[startobs:]
            if original in ("sep", "ex"):
                leads = lags[x_columns]
                lags = lags.drop(x_columns, axis=1)
    else:
        lags = lm[startobs:stopobs, dropidx:]
        if original == "sep":
            leads = lm[startobs:stopobs, :dropidx]

    if original == "sep":
        return lags, leads
    else:
        return lags


def lagmat2ds(
    x, maxlag0, maxlagex=None, dropex=0, trim="forward", use_pandas=False
):
    """
    Generate lagmatrix for 2d array, columns arranged by variables.

    Parameters
    ----------
    x : array_like
        Data, 2d. Observations in rows and variables in columns.
    maxlag0 : int
        The first variable all lags from zero to maxlag are included.
    maxlagex : {None, int}
        The max lag for all other variables all lags from zero to maxlag are
        included.
    dropex : int
        Exclude first dropex lags from other variables. For all variables,
        except the first, lags from dropex to maxlagex are included.
    trim : str
        The trimming method to use.

        * 'forward' : trim invalid observations in front.
        * 'backward' : trim invalid initial observations.
        * 'both' : trim invalid observations on both sides.
        * 'none' : no trimming of observations.
    use_pandas : bool
        If true, returns a DataFrame when the input is a pandas
        Series or DataFrame.  If false, return numpy ndarrays.

    Returns
    -------
    ndarray
        The array with lagged observations, columns ordered by variable.

    Notes
    -----
    Inefficient implementation for unequal lags, implemented for convenience.
    """
    maxlag0 = int_like(maxlag0, "maxlag0")
    maxlagex = int_like(maxlagex, "maxlagex", optional=True)
    trim = string_like(
        trim,
        "trim",
        optional=True,
        options=("forward", "backward", "both", "none"),
    )
    if maxlagex is None:
        maxlagex = maxlag0
    maxlag = max(maxlag0, maxlagex)
    is_pandas = _is_using_pandas(x, None)

    if x.ndim == 1:
        if is_pandas:
            x = pd.DataFrame(x)
        else:
            x = x[:, None]
    elif x.ndim == 0 or x.ndim > 2:
        raise ValueError("Only supports 1 and 2-dimensional data.")

    nobs, nvar = x.shape

    if is_pandas and use_pandas:
        lags = lagmat(
            x.iloc[:, 0], maxlag, trim=trim, original="in", use_pandas=True
        )
        lagsli = [lags.iloc[:, : maxlag0 + 1]]
        for k in range(1, nvar):
            lags = lagmat(
                x.iloc[:, k], maxlag, trim=trim, original="in", use_pandas=True
            )
            lagsli.append(lags.iloc[:, dropex : maxlagex + 1])
        return pd.concat(lagsli, axis=1)
    elif is_pandas:
        x = np.asanyarray(x)

    lagsli = [
        lagmat(x[:, 0], maxlag, trim=trim, original="in")[:, : maxlag0 + 1]
    ]
    for k in range(1, nvar):
        lagsli.append(
            lagmat(x[:, k], maxlag, trim=trim, original="in")[
                :, dropex : maxlagex + 1
            ]
        )
    return np.column_stack(lagsli)


def vec(mat):
    return mat.ravel("F")


def vech(mat):
    # Gets Fortran-order
    return mat.T.take(_triu_indices(len(mat)))


# tril/triu/diag, suitable for ndarray.take


def _tril_indices(n):
    rows, cols = np.tril_indices(n)
    return rows * n + cols


def _triu_indices(n):
    rows, cols = np.triu_indices(n)
    return rows * n + cols


def _diag_indices(n):
    rows, cols = np.diag_indices(n)
    return rows * n + cols


def unvec(v):
    k = int(np.sqrt(len(v)))
    assert k * k == len(v)
    return v.reshape((k, k), order="F")


def unvech(v):
    # quadratic formula, correct fp error
    rows = 0.5 * (-1 + np.sqrt(1 + 8 * len(v)))
    rows = int(np.round(rows))

    result = np.zeros((rows, rows))
    result[np.triu_indices(rows)] = v
    result = result + result.T

    # divide diagonal elements by 2
    result[np.diag_indices(rows)] /= 2

    return result


def duplication_matrix(n):
    """
    Create duplication matrix D_n which satisfies vec(S) = D_n vech(S) for
    symmetric matrix S

    Returns
    -------
    D_n : ndarray
    """
    n = int_like(n, "n")
    tmp = np.eye(n * (n + 1) // 2)
    return np.array([unvech(x).ravel() for x in tmp]).T


def elimination_matrix(n):
    """
    Create the elimination matrix L_n which satisfies vech(M) = L_n vec(M) for
    any matrix M

    Parameters
    ----------

    Returns
    -------
    """
    n = int_like(n, "n")
    vech_indices = vec(np.tril(np.ones((n, n))))
    return np.eye(n * n)[vech_indices != 0]


def commutation_matrix(p, q):
    """
    Create the commutation matrix K_{p,q} satisfying vec(A') = K_{p,q} vec(A)

    Parameters
    ----------
    p : int
    q : int

    Returns
    -------
    K : ndarray (pq x pq)
    """
    p = int_like(p, "p")
    q = int_like(q, "q")

    K = np.eye(p * q)
    indices = np.arange(p * q).reshape((p, q), order="F")
    return K.take(indices.ravel(), axis=0)


def _ar_transparams(params):
    """
    Transforms params to induce stationarity/invertability.

    Parameters
    ----------
    params : array_like
        The AR coefficients

    Reference
    ---------
    Jones(1980)
    """
    newparams = np.tanh(params / 2)
    tmp = np.tanh(params / 2)
    for j in range(1, len(params)):
        a = newparams[j]
        for kiter in range(j):
            tmp[kiter] -= a * newparams[j - kiter - 1]
        newparams[:j] = tmp[:j]
    return newparams


def _ar_invtransparams(params):
    """
    Inverse of the Jones reparameterization

    Parameters
    ----------
    params : array_like
        The transformed AR coefficients
    """
    params = params.copy()
    tmp = params.copy()
    for j in range(len(params) - 1, 0, -1):
        a = params[j]
        for kiter in range(j):
            tmp[kiter] = (params[kiter] + a * params[j - kiter - 1]) / (
                1 - a ** 2
            )
        params[:j] = tmp[:j]
    invarcoefs = 2 * np.arctanh(params)
    return invarcoefs


def _ma_transparams(params):
    """
    Transforms params to induce stationarity/invertability.

    Parameters
    ----------
    params : ndarray
        The ma coeffecients of an (AR)MA model.

    Reference
    ---------
    Jones(1980)
    """
    newparams = ((1 - np.exp(-params)) / (1 + np.exp(-params))).copy()
    tmp = ((1 - np.exp(-params)) / (1 + np.exp(-params))).copy()

    # levinson-durbin to get macf
    for j in range(1, len(params)):
        b = newparams[j]
        for kiter in range(j):
            tmp[kiter] += b * newparams[j - kiter - 1]
        newparams[:j] = tmp[:j]
    return newparams


def _ma_invtransparams(macoefs):
    """
    Inverse of the Jones reparameterization

    Parameters
    ----------
    params : ndarray
        The transformed MA coefficients
    """
    tmp = macoefs.copy()
    for j in range(len(macoefs) - 1, 0, -1):
        b = macoefs[j]
        for kiter in range(j):
            tmp[kiter] = (macoefs[kiter] - b * macoefs[j - kiter - 1]) / (
                1 - b ** 2
            )
        macoefs[:j] = tmp[:j]
    invmacoefs = -np.log((1 - macoefs) / (1 + macoefs))
    return invmacoefs


def unintegrate_levels(x, d):
    """
    Returns the successive differences needed to unintegrate the series.

    Parameters
    ----------
    x : array_like
        The original series
    d : int
        The number of differences of the differenced series.

    Returns
    -------
    y : array_like
        The increasing differences from 0 to d-1 of the first d elements
        of x.

    See Also
    --------
    unintegrate
    """
    d = int_like(d, "d")
    x = x[:d]
    return np.asarray([np.diff(x, d - i)[0] for i in range(d, 0, -1)])


def unintegrate(x, levels):
    """
    After taking n-differences of a series, return the original series

    Parameters
    ----------
    x : array_like
        The n-th differenced series
    levels : list
        A list of the first-value in each differenced series, for
        [first-difference, second-difference, ..., n-th difference]

    Returns
    -------
    y : array_like
        The original series de-differenced

    Examples
    --------
    >>> x = np.array([1, 3, 9., 19, 8.])
    >>> levels = unintegrate_levels(x, 2)
    >>> levels
    array([ 1.,  2.])
    >>> unintegrate(np.diff(x, 2), levels)
    array([  1.,   3.,   9.,  19.,   8.])
    """
    levels = list(levels)[:]  # copy
    if len(levels) > 1:
        x0 = levels.pop(-1)
        return unintegrate(np.cumsum(np.r_[x0, x]), levels)
    x0 = levels[0]
    return np.cumsum(np.r_[x0, x])


def freq_to_period(freq: str | offsets.DateOffset) -> int:
    """
    Convert a pandas frequency to a periodicity

    Parameters
    ----------
    freq : str or offset
        Frequency to convert

    Returns
    -------
    int
        Periodicity of freq

    Notes
    -----
    Annual maps to 1, quarterly maps to 4, monthly to 12, weekly to 52.
    """
    if not isinstance(freq, offsets.DateOffset):
        freq = to_offset(freq)  # go ahead and standardize
    assert isinstance(freq, offsets.DateOffset)
    freq = freq.rule_code.upper()

    yearly_freqs = ("A-", "AS-", "Y-", "YS-", "YE-")
    if freq in ("A", "Y") or freq.startswith(yearly_freqs):
        return 1
    elif freq == "Q" or freq.startswith(("Q-", "QS", "QE")):
        return 4
    elif freq == "M" or freq.startswith(("M-", "MS", "ME")):
        return 12
    elif freq == "W" or freq.startswith("W-"):
        return 52
    elif freq == "D":
        return 7
    elif freq == "B":
        return 5
    elif freq == "H":
        return 24
    else:  # pragma : no cover
        raise ValueError(
            "freq {} not understood. Please report if you "
            "think this is in error.".format(freq)
        )<|MERGE_RESOLUTION|>--- conflicted
+++ resolved
@@ -296,22 +296,12 @@
     return resid
 
 
-<<<<<<< HEAD
 def lagmat(x,
            maxlag: int | list | NDArray,
            trim: Literal["forward", "backward", "both", "none"]='forward',
            original: Literal["ex", "sep", "in"]="ex",
            use_pandas: bool=False
            )-> NDArray | DataFrame | tuple[NDArray, NDArray] | tuple[DataFrame, DataFrame]:
-=======
-def lagmat(
-    x,
-    maxlag: int,
-    trim: Literal["forward", "backward", "both", "none"] = "forward",
-    original: Literal["ex", "sep", "in"] = "ex",
-    use_pandas: bool = False,
-) -> NDArray | DataFrame | tuple[NDArray, NDArray] | tuple[DataFrame, DataFrame]:
->>>>>>> 53dc966d
     """
     Create 2d array of lags.
 
@@ -421,7 +411,6 @@
     nobs, nvar = x.shape
     if original in ["ex", "sep"]:
         dropidx = nvar
-<<<<<<< HEAD
     if isinstance(maxlag, int):
         if maxlag >= nobs:
             raise ValueError("maxlag should be < nobs")
@@ -443,16 +432,6 @@
             k: nobs + k,
             nvar * (i): nvar * (i + 1),
             ] = x
-=======
-    if maxlag >= nobs:
-        raise ValueError("maxlag should be < nobs")
-    lm = np.zeros((nobs + maxlag, nvar * (maxlag + 1)))
-    for k in range(0, int(maxlag + 1)):
-        lm[
-            maxlag - k : nobs + maxlag - k,
-            nvar * (maxlag - k) : nvar * (maxlag - k + 1),
-        ] = x
->>>>>>> 53dc966d
 
     if trim in ("none", "forward"):
         startobs = 0
