"""
Tools for working with dates
"""
from statsmodels.compat.python import (lrange, lzip, lmap,
<<<<<<< HEAD
                                       asstr, zip, map)
=======
                                       asstr, reduce, zip, map)
>>>>>>> d5395bef
import re
import datetime

from pandas import to_datetime
import numpy as np

_quarter_to_day = {
        "1" : (3, 31),
        "2" : (6, 30),
        "3" : (9, 30),
        "4" : (12, 31),
        "I" : (3, 31),
        "II" : (6, 30),
        "III" : (9, 30),
        "IV" : (12, 31)
        }


_mdays = [31, 28, 31, 30, 31, 30, 31, 31, 30, 31, 30, 31]
_months_with_days = lzip(lrange(1,13), _mdays)
_month_to_day = dict(zip(map(str,lrange(1,13)), _months_with_days))
_month_to_day.update(dict(zip(["I", "II", "III", "IV", "V", "VI",
                               "VII", "VIII", "IX", "X", "XI", "XII"],
                               _months_with_days)))

# regex patterns
_y_pattern = r'^\d?\d?\d?\d$'

_q_pattern = r'''
^               # beginning of string
\d?\d?\d?\d     # match any number 1-9999, includes leading zeros

(:?q)           # use q or a : as a separator

([1-4]|(I{1,3}V?)) # match 1-4 or I-IV roman numerals

$               # end of string
'''

_m_pattern = r'''
^               # beginning of string
\d?\d?\d?\d     # match any number 1-9999, includes leading zeros

(:?m)           # use m or a : as a separator

(([1-9][0-2]?)|(I?XI{0,2}|I?VI{0,3}|I{1,3}))  # match 1-12 or
                                              # I-XII roman numerals

$               # end of string
'''


#NOTE: see also ts.extras.isleapyear, which accepts a sequence
def _is_leap(year):
    year = int(year)
    return year % 4 == 0 and (year % 100 != 0 or year % 400 == 0)


def date_parser(timestr, parserinfo=None, **kwargs):
    """
    Uses dateutil.parser.parse, but also handles monthly dates of the form
    1999m4, 1999:m4, 1999:mIV, 1999mIV and the same for quarterly data
    with q instead of m. It is not case sensitive. The default for annual
    data is the end of the year, which also differs from dateutil.
    """
    flags = re.IGNORECASE | re.VERBOSE
    if re.search(_q_pattern, timestr, flags):
        y,q = timestr.replace(":","").lower().split('q')
        month, day = _quarter_to_day[q.upper()]
        year = int(y)
    elif re.search(_m_pattern, timestr, flags):
        y,m = timestr.replace(":","").lower().split('m')
        month, day = _month_to_day[m.upper()]
        year = int(y)
        if _is_leap(y) and month == 2:
            day += 1
    elif re.search(_y_pattern, timestr, flags):
        month, day = 12, 31
        year = int(timestr)
    else:
        return to_datetime(timestr, **kwargs)

    return datetime.datetime(year, month, day)


def date_range_str(start, end=None, length=None):
    """
    Returns a list of abbreviated date strings.

    Parameters
    ----------
    start : str
        The first abbreviated date, for instance, '1965q1' or '1965m1'
    end : str, optional
        The last abbreviated date if length is None.
    length : int, optional
        The length of the returned array of end is None.

    Returns
    -------
    date_range : list
        List of strings
    """
    flags = re.IGNORECASE | re.VERBOSE
    #_check_range_inputs(end, length, freq)
    start = start.lower()
    if re.search(_m_pattern, start, flags):
        annual_freq = 12
        split = 'm'
    elif re.search(_q_pattern, start, flags):
        annual_freq = 4
        split = 'q'
    elif re.search(_y_pattern, start, flags):
        annual_freq = 1
        start += 'a1' # hack
        if end:
            end += 'a1'
        split = 'a'
    else:
        raise ValueError("Date %s not understood" % start)
    yr1, offset1 = lmap(int, start.replace(":","").split(split))
    if end is not None:
        end = end.lower()
        yr2, offset2 = lmap(int, end.replace(":","").split(split))
        length = (yr2 - yr1) * annual_freq + offset2
    elif length:
        yr2 = yr1 + length // annual_freq
        offset2 = length % annual_freq + (offset1 - 1)
    years = np.repeat(lrange(yr1+1, yr2), annual_freq).tolist()
    years = np.r_[[str(yr1)]*(annual_freq+1-offset1), years] # tack on first year
    years = np.r_[years, [str(yr2)]*offset2] # tack on last year
    if split != 'a':
        offset = np.tile(np.arange(1, annual_freq+1), yr2-yr1-1)
        offset = np.r_[np.arange(offset1, annual_freq+1).astype('a2'), offset]
        offset = np.r_[offset, np.arange(1,offset2+1).astype('a2')]
        date_arr_range = [''.join([i, split, asstr(j)]) for i,j in
                                                        zip(years, offset)]
    else:
        date_arr_range = years.tolist()
    return date_arr_range


def dates_from_str(dates):
    """
    Turns a sequence of date strings and returns a list of datetime.

    Parameters
    ----------
    dates : array-like
        A sequence of abbreviated dates as string. For instance,
        '1996m1' or '1996Q1'. The datetime dates are at the end of the
        period.

    Returns
    -------
    date_list : array
        A list of datetime types.
    """
    return lmap(date_parser, dates)


def dates_from_range(start, end=None, length=None):
    """
    Turns a sequence of date strings and returns a list of datetime.

    Parameters
    ----------
    start : str
        The first abbreviated date, for instance, '1965q1' or '1965m1'
    end : str, optional
        The last abbreviated date if length is None.
    length : int, optional
        The length of the returned array of end is None.

    Examples
    --------
    >>> import statsmodels.api as sm
    >>> import pandas as pd
    >>> dates = pd.date_range('1960m1', length=nobs)


    Returns
    -------
    date_list : array
        A list of datetime types.
    """
    dates = date_range_str(start, end, length)
    return dates_from_str(dates)<|MERGE_RESOLUTION|>--- conflicted
+++ resolved
@@ -2,11 +2,8 @@
 Tools for working with dates
 """
 from statsmodels.compat.python import (lrange, lzip, lmap,
-<<<<<<< HEAD
                                        asstr, zip, map)
-=======
-                                       asstr, reduce, zip, map)
->>>>>>> d5395bef
+
 import re
 import datetime
 
