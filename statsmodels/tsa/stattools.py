--- conflicted
+++ resolved
@@ -11,15 +11,11 @@
 from scipy import stats
 
 from statsmodels.regression.linear_model import OLS, yule_walker
-<<<<<<< HEAD
-from statsmodels.tools.sm_exceptions import InterpolationWarning, MissingDataError
 from statsmodels.stats.base import (TestResult, Hypothesis, Statistics,
                                     CriticalValues)
-=======
 from statsmodels.tools.sm_exceptions import (InterpolationWarning,
                                              MissingDataError,
                                              CollinearityWarning)
->>>>>>> 5b121770
 from statsmodels.tools.tools import add_constant, Bunch
 from statsmodels.tsa._bds import bds
 from statsmodels.tsa.adfvalues import mackinnonp, mackinnoncrit
