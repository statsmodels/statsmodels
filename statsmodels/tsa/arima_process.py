"""ARMA process and estimation with scipy.signal.lfilter

Notes
-----
* written without textbook, works but not sure about everything
  briefly checked and it looks to be standard least squares, see below

* theoretical autocorrelation function of general ARMA
  Done, relatively easy to guess solution, time consuming to get
  theoretical test cases, example file contains explicit formulas for
  acovf of MA(1), MA(2) and ARMA(1,1)

Properties:
Judge, ... (1985): The Theory and Practise of Econometrics

Author: josefpktd
License: BSD
"""
from statsmodels.compat.python import range

import numpy as np
from scipy import signal, optimize, linalg

__all__ = ['arma_acf', 'arma_acovf', 'arma_generate_sample',
           'arma_impulse_response', 'arma2ar', 'arma2ma', 'deconvolve',
           'lpol2index', 'index2lpol']


def arma_generate_sample(ar, ma, nsample, sigma=1, distrvs=np.random.randn,
                         burnin=0):
    """
    Generate a random sample of an ARMA process

    Parameters
    ----------
    ar : array_like, 1d
        coefficient for autoregressive lag polynomial, including zero lag
    ma : array_like, 1d
        coefficient for moving-average lag polynomial, including zero lag
    nsample : int
        length of simulated time series
    sigma : float
        standard deviation of noise
    distrvs : function, random number generator
        function that generates the random numbers, and takes sample size
        as argument
        default: np.random.randn
        TODO: change to size argument
    burnin : integer
        Burn in observations at the generated and dropped from the beginning of
        the sample

    Returns
    -------
    sample : array
        sample of ARMA process given by ar, ma of length nsample

    Notes
    -----
    As mentioned above, both the AR and MA components should include the
    coefficient on the zero-lag. This is typically 1. Further, due to the
    conventions used in signal processing used in signal.lfilter vs.
    conventions in statistics for ARMA processes, the AR parameters should
    have the opposite sign of what you might expect. See the examples below.

    Examples
    --------
    >>> import numpy as np
    >>> np.random.seed(12345)
    >>> arparams = np.array([.75, -.25])
    >>> maparams = np.array([.65, .35])
    >>> ar = np.r_[1, -arparams] # add zero-lag and negate
    >>> ma = np.r_[1, maparams] # add zero-lag
    >>> y = sm.tsa.arma_generate_sample(ar, ma, 250)
    >>> model = sm.tsa.ARMA(y, (2, 2)).fit(trend='nc', disp=0)
    >>> model.params
    array([ 0.79044189, -0.23140636,  0.70072904,  0.40608028])
    """
    # TODO: unify with ArmaProcess method
    eta = sigma * distrvs(nsample + burnin)
    return signal.lfilter(ma, ar, eta)[burnin:]


def arma_acovf(ar, ma, nobs=10):
    """
    Theoretical autocovariance function of ARMA process

    Parameters
    ----------
    ar : array_like, 1d
        coefficient for autoregressive lag polynomial, including zero lag
    ma : array_like, 1d
        coefficient for moving-average lag polynomial, including zero lag
    nobs : int
        number of terms (lags plus zero lag) to include in returned acovf

    Returns
    -------
    acovf : array
        autocovariance of ARMA process given by ar, ma

    See Also
    --------
    arma_acf
    acovf


    Notes
    -----
    Tries to do some crude numerical speed improvements for cases
    with high persistence. However, this algorithm is slow if the process is
    highly persistent and only a few autocovariances are desired.
    """
    # increase length of impulse response for AR closer to 1
    # maybe cheap/fast enough to always keep nobs for ir large

    # TODO: This doesn't make sense should be analytical
    if np.abs(np.sum(ar) - 1) > 0.9:
        nobs_ir = max(1000, 2 * nobs)  # no idea right now how large is needed
    else:
        nobs_ir = max(100, 2 * nobs)  # no idea right now
    ir = arma_impulse_response(ar, ma, leads=nobs_ir)
    # better safe than sorry (?), I have no idea about the required precision
    # only checked for AR(1)
    while ir[-1] > 5 * 1e-5:
        nobs_ir *= 10
        ir = arma_impulse_response(ar, ma, leads=nobs_ir)
    # again no idea where the speed break points are:
    if nobs_ir > 50000 and nobs < 1001:
<<<<<<< HEAD
        end = len(ir)
        # Explitly slice from the end to avoid foo[:-0] returning an empty slice
        acovf = np.array([np.dot(ir[:end-nobs-t], ir[t:end-nobs])
=======
        acovf = np.array([np.dot(ir[:nobs - t], ir[t:nobs])
>>>>>>> 90e2af8b
                          for t in range(nobs)])
    else:
        acovf = np.correlate(ir, ir, 'full')[len(ir) - 1:]
    return acovf[:nobs]


def arma_acf(ar, ma, lags=10, **kwargs):
    """
    Theoretical autocorrelation function of an ARMA process

    Parameters
    ----------
    ar : array_like, 1d
        coefficient for autoregressive lag polynomial, including zero lag
    ma : array_like, 1d
        coefficient for moving-average lag polynomial, including zero lag
    lags : int
        number of terms (lags plus zero lag) to include in returned acf

    Returns
    -------
    acf : array
        autocorrelation of ARMA process given by ar, ma


    See Also
    --------
    arma_acovf
    acf
    acovf
    """
    if 'nobs' in kwargs:
        lags = kwargs['nobs']
        import warnings
        warnings.warn('nobs is deprecated in favor of lags',
                      DeprecationWarning)

    acovf = arma_acovf(ar, ma, lags)
    return acovf / acovf[0]


def arma_pacf(ar, ma, lags=10, **kwargs):
    """
    Partial autocorrelation function of an ARMA process

    Parameters
    ----------
    ar : array_like, 1d
        coefficient for autoregressive lag polynomial, including zero lag
    ma : array_like, 1d
        coefficient for moving-average lag polynomial, including zero lag
    lags : int
        number of terms (lags plus zero lag) to include in returned pacf

    Returns
    -------
    pacf : array
        partial autocorrelation of ARMA process given by ar, ma

    Notes
    -----
    solves yule-walker equation for each lag order up to nobs lags

    not tested/checked yet
    """
    if 'nobs' in kwargs:
        lags = kwargs['nobs']
        import warnings
        warnings.warn('nobs is deprecated in favor of lags',
                      DeprecationWarning)
    # TODO: Should use rank 1 inverse update
    apacf = np.zeros(lags)
    acov = arma_acf(ar, ma, lags=lags + 1)

    apacf[0] = 1.
    for k in range(2, lags + 1):
        r = acov[:k]
        apacf[k - 1] = linalg.solve(linalg.toeplitz(r[:-1]), r[1:])[-1]
    return apacf


def arma_periodogram(ar, ma, worN=None, whole=0):
    """
    Periodogram for ARMA process given by lag-polynomials ar and ma

    Parameters
    ----------
    ar : array_like
        autoregressive lag-polynomial with leading 1 and lhs sign
    ma : array_like
        moving average lag-polynomial with leading 1
    worN : {None, int}, optional
        option for scipy.signal.freqz (read "w or N")
        If None, then compute at 512 frequencies around the unit circle.
        If a single integer, the compute at that many frequencies.
        Otherwise, compute the response at frequencies given in worN
    whole : {0,1}, optional
        options for scipy.signal.freqz
        Normally, frequencies are computed from 0 to pi (upper-half of
        unit-circle.  If whole is non-zero compute frequencies from 0 to 2*pi.

    Returns
    -------
    w : array
        frequencies
    sd : array
        periodogram, spectral density

    Notes
    -----
    Normalization ?

    This uses signal.freqz, which does not use fft. There is a fft version
    somewhere.
    """
    w, h = signal.freqz(ma, ar, worN=worN, whole=whole)
    sd = np.abs(h) ** 2 / np.sqrt(2 * np.pi)
    if np.any(np.isnan(h)):
        # this happens with unit root or seasonal unit root'
        import warnings
        warnings.warn('Warning: nan in frequency response h, maybe a unit '
                      'root', RuntimeWarning)
    return w, sd


def arma_impulse_response(ar, ma, leads=100, **kwargs):
    """
    Get the impulse response function (MA representation) for ARMA process

    Parameters
    ----------
    ma : array_like, 1d
        moving average lag polynomial
    ar : array_like, 1d
        auto regressive lag polynomial
    leads : int
        number of observations to calculate

    Returns
    -------
    ir : array, 1d
        impulse response function with nobs elements

    Notes
    -----
    This is the same as finding the MA representation of an ARMA(p,q).
    By reversing the role of ar and ma in the function arguments, the
    returned result is the AR representation of an ARMA(p,q), i.e

    ma_representation = arma_impulse_response(ar, ma, leads=100)
    ar_representation = arma_impulse_response(ma, ar, leads=100)

    Fully tested against matlab

    Examples
    --------
    AR(1)

    >>> arma_impulse_response([1.0, -0.8], [1.], leads=10)
    array([ 1.        ,  0.8       ,  0.64      ,  0.512     ,  0.4096    ,
            0.32768   ,  0.262144  ,  0.2097152 ,  0.16777216,  0.13421773])

    this is the same as

    >>> 0.8**np.arange(10)
    array([ 1.        ,  0.8       ,  0.64      ,  0.512     ,  0.4096    ,
            0.32768   ,  0.262144  ,  0.2097152 ,  0.16777216,  0.13421773])

    MA(2)

    >>> arma_impulse_response([1.0], [1., 0.5, 0.2], leads=10)
    array([ 1. ,  0.5,  0.2,  0. ,  0. ,  0. ,  0. ,  0. ,  0. ,  0. ])

    ARMA(1,2)

    >>> arma_impulse_response([1.0, -0.8], [1., 0.5, 0.2], leads=10)
    array([ 1.        ,  1.3       ,  1.24      ,  0.992     ,  0.7936    ,
            0.63488   ,  0.507904  ,  0.4063232 ,  0.32505856,  0.26004685])
    """
    if 'nobs' in kwargs:
        leads = kwargs['nobs']
        import warnings
        warnings.warn('nobs is deprecated in favor of leads',
                      DeprecationWarning)
    impulse = np.zeros(leads)
    impulse[0] = 1.
    return signal.lfilter(ma, ar, impulse)


def arma2ma(ar, ma, lags=100, **kwargs):
    """
    Get the MA representation of an ARMA process

    Parameters
    ----------
    ar : array_like, 1d
        auto regressive lag polynomial
    ma : array_like, 1d
        moving average lag polynomial
    lags : int
        number of coefficients to calculate

    Returns
    -------
    ar : array, 1d
        coefficients of AR lag polynomial with nobs elements

    Notes
    -----
    Equivalent to ``arma_impulse_response(ma, ar, leads=100)``


    Examples
    --------
    """
    if 'nobs' in kwargs:
        lags = kwargs['nobs']
        import warnings
        warnings.warn('nobs is deprecated in favor of lags',
                      DeprecationWarning)

    return arma_impulse_response(ar, ma, leads=lags)


def arma2ar(ar, ma, lags=100, **kwargs):
    """
    Get the AR representation of an ARMA process

    Parameters
    ----------
    ar : array_like, 1d
        auto regressive lag polynomial
    ma : array_like, 1d
        moving average lag polynomial
    lags : int
        number of coefficients to calculate

    Returns
    -------
    ar : array, 1d
        coefficients of AR lag polynomial with nobs elements

    Notes
    -----
    Equivalent to ``arma_impulse_response(ma, ar, leads=100)``


    Examples
    --------
    """
    if 'nobs' in kwargs:
        lags = kwargs['nobs']
        import warnings
        warnings.warn('nobs is deprecated in favor of lags',
                      DeprecationWarning)
    return arma_impulse_response(ma, ar, leads=lags)


# moved from sandbox.tsa.try_fi
def ar2arma(ar_des, p, q, n=20, mse='ar', start=None):
    """
    Find arma approximation to ar process

    This finds the ARMA(p,q) coefficients that minimize the integrated
    squared difference between the impulse_response functions (MA
    representation) of the AR and the ARMA process. This does not  check
    whether the MA lag polynomial of the ARMA process is invertible, neither
    does it check the roots of the AR lag polynomial.

    Parameters
    ----------
    ar_des : array_like
        coefficients of original AR lag polynomial, including lag zero
    p : int
        length of desired AR lag polynomials
    q : int
        length of desired MA lag polynomials
    n : int
        number of terms of the impulse_response function to include in the
        objective function for the approximation
    mse : string, 'ar'
        not used yet,

    Returns
    -------
    ar_app, ma_app : arrays
        coefficients of the AR and MA lag polynomials of the approximation
    res : tuple
        result of optimize.leastsq

    Notes
    -----
    Extension is possible if we want to match autocovariance instead
    of impulse response function.
    """

    # TODO: convert MA lag polynomial, ma_app, to be invertible, by mirroring
    # TODO: roots outside the unit interval to ones that are inside. How to do
    # TODO: this?

    # p,q = pq
    def msear_err(arma, ar_des):
        ar, ma = np.r_[1, arma[:p - 1]], np.r_[1, arma[p - 1:]]
        ar_approx = arma_impulse_response(ma, ar, n)
        return (ar_des - ar_approx)  # ((ar - ar_approx)**2).sum()

    if start is None:
        arma0 = np.r_[-0.9 * np.ones(p - 1), np.zeros(q - 1)]
    else:
        arma0 = start
    res = optimize.leastsq(msear_err, arma0, ar_des, maxfev=5000)
    arma_app = np.atleast_1d(res[0])
    ar_app = np.r_[1, arma_app[:p - 1]],
    ma_app = np.r_[1, arma_app[p - 1:]]
    return ar_app, ma_app, res


def lpol2index(ar):
    """
    Remove zeros from lag polynomial

    Parameters
    ----------
    ar : array_like
        coefficients of lag polynomial

    Returns
    -------
    coeffs : array
        non-zero coefficients of lag polynomial
    index : array
        index (lags) of lag polynomial with non-zero elements
    """
    ar = np.asarray(ar)
    index = np.nonzero(ar)[0]
    coeffs = ar[index]
    return coeffs, index


def index2lpol(coeffs, index):
    """
    Expand coefficients to lag poly

    Parameters
    ----------
    coeffs : array
        non-zero coefficients of lag polynomial
    index : array
        index (lags) of lag polynomial with non-zero elements

    Returns
    -------
    ar : array_like
        coefficients of lag polynomial
    """
    n = max(index)
    ar = np.zeros(n + 1)
    ar[index] = coeffs
    return ar


def lpol_fima(d, n=20):
    """MA representation of fractional integration

    .. math:: (1-L)^{-d} for |d|<0.5  or |d|<1 (?)

    Parameters
    ----------
    d : float
        fractional power
    n : int
        number of terms to calculate, including lag zero

    Returns
    -------
    ma : array
        coefficients of lag polynomial

    """
    # hide import inside function until we use this heavily
    from scipy.special import gammaln
    j = np.arange(n)
    return np.exp(gammaln(d + j) - gammaln(j + 1) - gammaln(d))


# moved from sandbox.tsa.try_fi
def lpol_fiar(d, n=20):
    """AR representation of fractional integration

    .. math:: (1-L)^{d} for |d|<0.5  or |d|<1 (?)

    Parameters
    ----------
    d : float
        fractional power
    n : int
        number of terms to calculate, including lag zero

    Returns
    -------
    ar : array
        coefficients of lag polynomial

    Notes:
    first coefficient is 1, negative signs except for first term,
    ar(L)*x_t
    """
    # hide import inside function until we use this heavily
    from scipy.special import gammaln
    j = np.arange(n)
    ar = - np.exp(gammaln(-d + j) - gammaln(j + 1) - gammaln(-d))
    ar[0] = 1
    return ar


# moved from sandbox.tsa.try_fi
def lpol_sdiff(s):
    """return coefficients for seasonal difference (1-L^s)

    just a trivial convenience function

    Parameters
    ----------
    s : int
        number of periods in season

    Returns
    -------
    sdiff : list, length s+1

    """
    return [1] + [0] * (s - 1) + [-1]


def deconvolve(num, den, n=None):
    """Deconvolves divisor out of signal, division of polynomials for n terms

    calculates den^{-1} * num

    Parameters
    ----------
    num : array_like
        signal or lag polynomial
    denom : array_like
        coefficients of lag polynomial (linear filter)
    n : None or int
        number of terms of quotient

    Returns
    -------
    quot : array
        quotient or filtered series
    rem : array
        remainder

    Notes
    -----
    If num is a time series, then this applies the linear filter den^{-1}.
    If both num and den are both lag polynomials, then this calculates the
    quotient polynomial for n terms and also returns the remainder.

    This is copied from scipy.signal.signaltools and added n as optional
    parameter.

    """
    num = np.atleast_1d(num)
    den = np.atleast_1d(den)
    N = len(num)
    D = len(den)
    if D > N and n is None:
        quot = []
        rem = num
    else:
        if n is None:
            n = N - D + 1
        input = np.zeros(n, float)
        input[0] = 1
        quot = signal.lfilter(num, den, input)
        num_approx = signal.convolve(den, quot, mode='full')
        if len(num) < len(num_approx):  # 1d only ?
            num = np.concatenate((num, np.zeros(len(num_approx) - len(num))))
        rem = num - num_approx
    return quot, rem


class ArmaProcess(object):
    r"""
    Theoretical properties of an ARMA process for specified lag-polynomials

    Parameters
    ----------
    ar : array_like, 1d, optional
        Coefficient for autoregressive lag polynomial, including zero lag.
        See the notes for some information about the sign.
    ma : array_like, 1d, optional
        Coefficient for moving-average lag polynomial, including zero lag
    nobs : int, optional
        Length of simulated time series. Used, for example, if a sample is
        generated. See example.

    Notes
    -----
    Both the AR and MA components must include the coefficient on the
    zero-lag. In almost all cases these values should be 1. Further, due to
    using the lag-polynomial representation, the AR parameters should
    have the opposite sign of what one would write in the ARMA representation.
    See the examples below.

    The ARMA(p,q) process is described by

    .. math::

        y_{t}=\phi_{1}y_{t-1}+\ldots+\phi_{p}y_{t-p}+\theta_{1}\epsilon_{t-1}
               +\ldots+\theta_{q}\epsilon_{t-q}+\epsilon_{t}

    and the parameterization used in this function uses the lag-polynomial
    representation,

    .. math::

        \left(1-\phi_{1}L-\ldots-\phi_{p}L^{p}\right)y_{t} =
            \left(1-\theta_{1}L-\ldots-\theta_{q}L^{q}\right)

    Examples
    --------
    >>> import numpy as np
    >>> np.random.seed(12345)
    >>> arparams = np.array([.75, -.25])
    >>> maparams = np.array([.65, .35])
    >>> ar = np.r_[1, -ar] # add zero-lag and negate
    >>> ma = np.r_[1, ma] # add zero-lag
    >>> arma_process = sm.tsa.ArmaProcess(ar, ma)
    >>> arma_process.isstationary
    True
    >>> arma_process.isinvertible
    True
    >>> y = arma_process.generate_sample(250)
    >>> model = sm.tsa.ARMA(y, (2, 2)).fit(trend='nc', disp=0)
    >>> model.params
    array([ 0.79044189, -0.23140636,  0.70072904,  0.40608028])
    """

    # TODO: Check unit root behavior
    def __init__(self, ar=None, ma=None, nobs=100):
        if ar is None:
            ar = np.array([1.])
        if ma is None:
            ma = np.array([1.])
        self.ar = np.asarray(ar)
        self.ma = np.asarray(ma)
        self.arcoefs = -self.ar[1:]
        self.macoefs = self.ma[1:]
        self.arpoly = np.polynomial.Polynomial(self.ar)
        self.mapoly = np.polynomial.Polynomial(self.ma)
        self.nobs = nobs

    @classmethod
    def from_coeffs(cls, arcoefs=None, macoefs=None, nobs=100):
        """
        Convenience function to create ArmaProcess from ARMA representation

        Parameters
        ----------
        arcoefs : array-like, optional
            Coefficient for autoregressive lag polynomial, not including zero
            lag. The sign is inverted to conform to the usual time series
            representation of an ARMA process in statistics. See the class
            docstring for more information.
        macoefs : array-like, optional
            Coefficient for moving-average lag polynomial, excluding zero lag
        nobs : int, optional
            Length of simulated time series. Used, for example, if a sample
            is generated.

        Examples
        --------
        >>> arparams = [.75, -.25]
        >>> maparams = [.65, .35]
        >>> arma_process = sm.tsa.ArmaProcess.from_coeffs(ar, ma)
        >>> arma_process.isstationary
        True
        >>> arma_process.isinvertible
        True
        """
        arcoefs = [] if arcoefs is None else arcoefs
        macoefs = [] if macoefs is None else macoefs
        return cls(np.r_[1, -np.asarray(arcoefs)],
                   np.r_[1, np.asarray(macoefs)],
                   nobs=nobs)

    @classmethod
    def from_estimation(cls, model_results, nobs=None):
        """
        Convenience function to create an ArmaProcess from the results
        of an ARMA estimation

        Parameters
        ----------
        model_results : ARMAResults instance
            A fitted model
        nobs : int, optional
            If None, nobs is taken from the results
        """
        arcoefs = model_results.arparams
        macoefs = model_results.maparams
        nobs = nobs or model_results.nobs
        return cls(np.r_[1, -arcoefs], np.r_[1, macoefs], nobs=nobs)

    def __mul__(self, oth):
        if isinstance(oth, self.__class__):
            ar = (self.arpoly * oth.arpoly).coef
            ma = (self.mapoly * oth.mapoly).coef
        else:
            try:
                aroth, maoth = oth
                arpolyoth = np.polynomial.Polynomial(aroth)
                mapolyoth = np.polynomial.Polynomial(maoth)
                ar = (self.arpoly * arpolyoth).coef
                ma = (self.mapoly * mapolyoth).coef
            except:
                raise TypeError('Other type is not a valid type')
        return self.__class__(ar, ma, nobs=self.nobs)

    def __repr__(self):
        msg = 'ArmaProcess({0}, {1}, nobs={2}) at {3}'
        return msg.format(self.ar.tolist(), self.ma.tolist(),
                          self.nobs, hex(id(self)))

    def __str__(self):
        return 'ArmaProcess\nAR: {0}\nMA: {1}'.format(self.ar.tolist(),
                                                      self.ma.tolist())

    def acovf(self, nobs=None):
        nobs = nobs or self.nobs
        return arma_acovf(self.ar, self.ma, nobs=nobs)

    acovf.__doc__ = arma_acovf.__doc__

    def acf(self, lags=None):
        lags = lags or self.nobs
        return arma_acf(self.ar, self.ma, lags=lags)

    acf.__doc__ = arma_acf.__doc__

    def pacf(self, lags=None):
        lags = lags or self.nobs
        return arma_pacf(self.ar, self.ma, lags=lags)

    pacf.__doc__ = arma_pacf.__doc__

    def periodogram(self, nobs=None):
        nobs = nobs or self.nobs
        return arma_periodogram(self.ar, self.ma, worN=nobs)

    periodogram.__doc__ = arma_periodogram.__doc__

    def impulse_response(self, leads=None):
        leads = leads or self.nobs
        return arma_impulse_response(self.ar, self.ma, leads=leads)

    impulse_response.__doc__ = arma_impulse_response.__doc__

    def arma2ma(self, lags=None):
        lags = lags or self.lags
        return arma2ma(self.ar, self.ma, lags=lags)

    arma2ma.__doc__ = arma2ma.__doc__

    def arma2ar(self, lags=None):
        lags = lags or self.lags
        return arma2ar(self.ar, self.ma, lags=lags)

    arma2ar.__doc__ = arma2ar.__doc__

    @property
    def arroots(self):
        """Roots of autoregressive lag-polynomial"""
        return self.arpoly.roots()

    @property
    def maroots(self):
        """Roots of moving average lag-polynomial"""
        return self.mapoly.roots()

    @property
    def isstationary(self):
        """
        Arma process is stationary if AR roots are outside unit circle

        Returns
        -------
        isstationary : boolean
             True if autoregressive roots are outside unit circle
        """
        if np.all(np.abs(self.arroots) > 1.0):
            return True
        else:
            return False

    @property
    def isinvertible(self):
        """
        Arma process is invertible if MA roots are outside unit circle

        Returns
        -------
        isinvertible : boolean
             True if moving average roots are outside unit circle
        """
        if np.all(np.abs(self.maroots) > 1):
            return True
        else:
            return False

    def invertroots(self, retnew=False):
        """
        Make MA polynomial invertible by inverting roots inside unit circle

        Parameters
        ----------
        retnew : boolean
            If False (default), then return the lag-polynomial as array.
            If True, then return a new instance with invertible MA-polynomial

        Returns
        -------
        manew : array
           new invertible MA lag-polynomial, returned if retnew is false.
        wasinvertible : boolean
           True if the MA lag-polynomial was already invertible, returned if
           retnew is false.
        armaprocess : new instance of class
           If retnew is true, then return a new instance with invertible
           MA-polynomial
        """
        # TODO: variable returns like this?
        pr = self.maroots
        mainv = self.ma
        invertible = self.isinvertible
        if not invertible:
            pr[np.abs(pr) < 1] = 1. / pr[np.abs(pr) < 1]
            pnew = np.polynomial.Polynomial.fromroots(pr)
            mainv = pnew.coef / pnew.coef[0]

        if retnew:
            return self.__class__(self.ar, mainv, nobs=self.nobs)
        else:
            return mainv, invertible

    def generate_sample(self, nsample=100, scale=1., distrvs=None, axis=0,
                        burnin=0):
        """
        Simulate an ARMA

        Parameters
        ----------
        nsample : int or tuple of ints
            If nsample is an integer, then this creates a 1d timeseries of
            length size. If nsample is a tuple, creates a len(nsample)
            dimensional time series where time is indexed along the input
            variable ``axis``. All series are unless ``distrvs`` generates
            dependent data.
        scale : float
            standard deviation of noise
        distrvs : function, random number generator
            function that generates the random numbers, and takes sample size
            as argument
            default: np.random.randn
            TODO: change to size argument
        burnin : integer (default: 0)
            to reduce the effect of initial conditions, burnin observations
            at the beginning of the sample are dropped
        axis : int
            See nsample.

        Returns
        -------
        rvs : ndarray
            random sample(s) of arma process

        Notes
        -----
        Should work for n-dimensional with time series along axis, but not
        tested yet. Processes are sampled independently.
        """
        if distrvs is None:
            distrvs = np.random.normal
        if np.ndim(nsample) == 0:
            nsample = [nsample]
        if burnin:
            # handle burin time for nd arrays
            # maybe there is a better trick in scipy.fft code
            newsize = list(nsample)
            newsize[axis] += burnin
            newsize = tuple(newsize)
            fslice = [slice(None)] * len(newsize)
            fslice[axis] = slice(burnin, None, None)
            fslice = tuple(fslice)
        else:
            newsize = tuple(nsample)
            fslice = tuple([slice(None)] * np.ndim(newsize))
        eta = scale * distrvs(size=newsize)
        return signal.lfilter(self.ma, self.ar, eta, axis=axis)[fslice]<|MERGE_RESOLUTION|>--- conflicted
+++ resolved
@@ -127,13 +127,9 @@
         ir = arma_impulse_response(ar, ma, leads=nobs_ir)
     # again no idea where the speed break points are:
     if nobs_ir > 50000 and nobs < 1001:
-<<<<<<< HEAD
         end = len(ir)
         # Explitly slice from the end to avoid foo[:-0] returning an empty slice
         acovf = np.array([np.dot(ir[:end-nobs-t], ir[t:end-nobs])
-=======
-        acovf = np.array([np.dot(ir[:nobs - t], ir[t:nobs])
->>>>>>> 90e2af8b
                           for t in range(nobs)])
     else:
         acovf = np.correlate(ir, ir, 'full')[len(ir) - 1:]
