--- conflicted
+++ resolved
@@ -607,22 +607,6 @@
         assert_frame_equal(expected, appended)
 
     def test_duplicate_const(self):
-<<<<<<< HEAD
-        assert_raises(
-            ValueError,
-            tools.add_trend,
-            x=self.c,
-            trend="c",
-            has_constant="raise",
-        )
-        assert_raises(
-            ValueError,
-            tools.add_trend,
-            x=self.c,
-            trend="ct",
-            has_constant="raise",
-        )
-=======
         with pytest.raises(ValueError):
             tools.add_trend(
                 x=self.c,
@@ -641,7 +625,6 @@
         with pytest.raises(ValueError):
             tools.add_trend(x=df, trend="ct", has_constant="raise")
 
->>>>>>> c09b5f9b
         skipped = tools.add_trend(self.c, trend="c")
         assert_equal(skipped, self.c[:, None])
 
@@ -656,7 +639,7 @@
         added = tools.add_trend(self.c, trend="ct", has_constant="add")
         expected = np.vstack((self.c, self.c, self.t)).T
         assert_equal(added, expected)
-        
+
         with pytest.raises(ValueError, match="x contains one or more constant "
                            "columns. Column\\(s\\) col_1 are constant. Adding"
                            " a constant with trend='c' is not allowed."):
