import numpy as np
import scipy as sp
from scipy.linalg import block_diag
from statsmodels.discrete.discrete_model import Logit
from statsmodels.genmod.generalized_linear_model import GLM, GLMResults
from smooth_basis import BS
from patsy.state import stateful_transform


## this class will be later removed and taken from another push
class PenalizedMixin(object):
    """Mixin class for Maximum Penalized Likelihood
    TODO: missing **kwds or explicit keywords
    TODO: do we really need `pen_weight` keyword in likelihood methods?
    """

    def __init__(self, *args, **kwds):
        super(PenalizedMixin, self).__init__(*args, **kwds)

        penal = kwds.pop('penal', None)
        # I keep the following instead of adding default in pop for future changes
        if penal is None:
            # TODO: switch to unpenalized by default
            self.penal = SCADSmoothed(0.1, c0=0.0001)
        else:
            self.penal = penal

        # TODO: define pen_weight as average pen_weight? i.e. per observation
        # I would have prefered len(self.endog) * kwds.get('pen_weight', 1)
        # or use pen_weight_factor in signature
        self.pen_weight =  kwds.get('pen_weight', len(self.endog))

        self._init_keys.extend(['penal', 'pen_weight'])

    def loglike(self, params, pen_weight=None):
        if pen_weight is None:
            pen_weight = self.pen_weight

        llf = super(PenalizedMixin, self).loglike(params)
        if pen_weight != 0:
            llf -= pen_weight * self.penal.func(params)

        return llf

    def loglikeobs(self, params, pen_weight=None):
        if pen_weight is None:
            pen_weight = self.pen_weight

        llf = super(PenalizedMixin, self).loglikeobs(params)
        nobs_llf = float(llf.shape[0])

        if pen_weight != 0:
            llf -= pen_weight / nobs_llf * self.penal.func(params)

        return llf

    def score(self, params, pen_weight=None):
        if pen_weight is None:
            pen_weight = self.pen_weight

        sc = super(PenalizedMixin, self).score(params)
        if pen_weight != 0:
            sc -= pen_weight * self.penal.grad(params)

        return sc

    def scoreobs(self, params, pen_weight=None):
        if pen_weight is None:
            pen_weight = self.pen_weight

        sc = super(PenalizedMixin, self).scoreobs(params)
        nobs_sc = float(sc.shape[0])
        if pen_weight != 0:
            sc -= pen_weight / nobs_sc  * self.penal.grad(params)

        return sc

    def hessian_(self, params, pen_weight=None):
        if pen_weight is None:
            pen_weight = self.pen_weight
            loglike = self.loglike
        else:
            loglike = lambda p: self.loglike(p, pen_weight=pen_weight)

        from statsmodels.tools.numdiff import approx_hess
        return approx_hess(params, loglike)

    def hessian(self, params, pen_weight=None):
        if pen_weight is None:
            pen_weight = self.pen_weight

        hess = super(PenalizedMixin, self).hessian(params)
        if pen_weight != 0:
            h = self.penal.deriv2(params)
            if h.ndim == 1:
                hess -= np.diag(pen_weight * h)
            else:
                hess -= pen_weight * h

        return hess

    def fit(self, method=None, trim=None, **kwds):
        # If method is None, then we choose a default method ourselves

        # TODO: temporary hack, need extra fit kwds
        # we need to rule out fit methods in a model that will not work with
        # penalization
        if hasattr(self, 'family'):  # assume this identifies GLM
            kwds.update({'max_start_irls' : 0})

        # currently we use `bfgs` by default
        if method is None:
            method = 'bfgs'

        if trim is None:
            trim = False  # see below infinite recursion in `fit_constrained

        res = super(PenalizedMixin, self).fit(method=method, **kwds)

        if trim is False:
            # note boolean check for "is False" not evaluates to False
            return res
        else:
            # TODO: make it penal function dependent
            # temporary standin, only works for Poisson and GLM,
            # and is computationally inefficient
            drop_index = np.nonzero(np.abs(res.params) < 1e-4) [0]
            keep_index = np.nonzero(np.abs(res.params) > 1e-4) [0]
            rmat = np.eye(len(res.params))[drop_index]

            # calling fit_constrained raise
            # "RuntimeError: maximum recursion depth exceeded in __instancecheck__"
            # fit_constrained is calling fit, recursive endless loop
            if drop_index.any():
                # todo : trim kwyword doesn't work, why not?
                #res_aux = self.fit_constrained(rmat, trim=False)
                res_aux = self._fit_zeros(keep_index, **kwds)
                return res_aux
            else:
                return res


## this class will be later removed and taken from another push
class Penalty(object):
    """
    A class for representing a scalar-value penalty.
    Parameters
    wts : array-like
        A vector of weights that determines the weight of the penalty
        for each parameter.
    Notes
    -----
    The class has a member called `alpha` that scales the weights.
    """

    def __init__(self, wts):
        self.wts = wts
        self.alpha = 1.

    def func(self, params):
        """
        A penalty function on a vector of parameters.
        Parameters
        ----------
        params : array-like
            A vector of parameters.
        Returns
        -------
        A scalar penaty value; greater values imply greater
        penalization.
        """
        raise NotImplementedError

    def grad(self, params):
        """
        The gradient of a penalty function.
        Parameters
        ----------
        params : array-like
            A vector of parameters
        Returns
        -------
        The gradient of the penalty with respect to each element in
        `params`.
        """
        raise NotImplementedError


class GamPenalty(Penalty):
    __doc__ = """
    Penalty for Generalized Additive Models class

    Parameters
    -----------
    alpha : float
        the penalty term

    wts: TODO: I do not know!

    cov_der2: the covariance matrix of the second derivative of the basis matrix

    der2: The second derivative of the basis function

    Attributes
    -----------
    alpha : float
        the penalty term

    wts: TODO: I do not know!

    cov_der2: the covariance matrix of the second derivative of the basis matrix

    der2: The second derivative of the basis function

    n_samples: The number of samples used during the estimation



    """

    def __init__(self, wts=1, alpha=1, cov_der2=None, der2=None):

        self.wts = wts #should we keep wts????
        self.alpha = alpha
        self.cov_der2 = cov_der2
        self.der2 = der2
        self.n_samples = der2.shape[0]

    def func(self, params):
        '''
        1) params are the coefficients in the regression model
        2) der2  is the second derivative of the splines basis
        '''

        # The second derivative of the estimated regression function
        f = np.dot(self.der2, params)

        return self.alpha * np.sum(f**2) / self.n_samples

    def grad(self, params):
        '''
        1) params are the coefficients in the regression model
        2) der2  is the second derivative of the splines basis
        3) cov_der2 is obtained as np.dot(der2.T, der2)
        '''

        return 2 * self.alpha * np.dot(self.cov_der2, params) / self.n_samples

    def deriv2(self, params):

        return 2 * self.alpha * self.cov_der2 / self.n_samples




class MultivariateGamPenalty(Penalty):
    __doc__ = """
    GAM penalty for multivariate regression

    Parameters
    -----------
    cov_der2: list of matrices
     is a list of squared matrix of shape (size_base, size_base)

    der2: list of matrices
     is a list of matrix of shape (n_samples, size_base)

    alpha: array-like
     list of doubles. Each one representing the penalty
          for each function

    wts: array-like
     is a list of doubles of the same length of alpha

    """

    def __init__(self, wts=None, alphas=None, cov_der2=None, der2=None):

        if len(cov_der2) != len(der2) or len(alphas) != len(der2):
            raise ValueError('all the input values should be list of the same length')

        # the total number of columns in der2 i.e. the len of the params vector
        self.k_columns = np.sum(d2.shape[1] for d2 in der2)

        # the number of variables in the GAM model
        self.n_variables = len(cov_der2)

        # if wts and alpha are not a list then each function has the same penalty
        # TODO: Review this
        self.alphas = alphas
        self.wts = wts

        n_samples = der2[0].shape[0]
        self.mask = [np.array([False]*self.k_columns)
                     for _ in range(self.n_variables)]
        param_count = 0
        for i, d2 in enumerate(der2):
            n, dim_base = d2.shape
            # check that all the basis have the same number of samples
            assert(n_samples == n)
            self.mask[i][param_count: param_count + dim_base] = True
            param_count += dim_base

        self.gp = []
        for i in range(self.n_variables):
            gp = GamPenalty(wts=self.wts[i], alpha=self.alphas[i],
                            cov_der2=cov_der2[i], der2=der2[i])
            self.gp.append(gp)

        return

    def func(self, params):
        cost = 0
        for i in range(self.n_variables):
            params_i = params[self.mask[i]]
            cost += self.gp[i].func(params_i)

        return cost

    def grad(self, params):
        grad = []
        for i in range(self.n_variables):
            params_i = params[self.mask[i]]
            grad.append(self.gp[i].grad(params_i))

        return np.concatenate(grad)

    def deriv2(self, params):
        #deriv2 = []
        #for i in range(self.n_variables):
        #    params_i = params[self.mask[i]]
        #    deriv2.append(self.gp[i].deriv2(params_i))
        deriv2 = np.empty(shape=(0,0))
        for i in range(self.n_variables):
            params_i = params[self.mask[i]]
            deriv2 = block_diag(deriv2, self.gp[i].deriv2(params_i))

        return deriv2


class LogitGam(PenalizedMixin, Logit):
    pass

class GLMGAMResults(GLMResults):

<<<<<<< HEAD
class GLMGam(PenalizedMixin, GLM):
    pass

=======
    def plot_predict(self, x_values=None):
        """just to try a method in overridden Results class
>>>>>>> 3e4f91c2

        """
        import matplotlib.pyplot as plt

        if x_values is None:
            plt.plot(self.model.endog, '.')
            plt.plot(self.predict())
        else:
            plt.plot(x_values, self.model.endog, '.')
            plt.plot(x_values, self.predict())

class GLMGam(PenalizedMixin, GLM):

    _results_class = GLMGAMResults<|MERGE_RESOLUTION|>--- conflicted
+++ resolved
@@ -341,17 +341,11 @@
 class LogitGam(PenalizedMixin, Logit):
     pass
 
+
 class GLMGAMResults(GLMResults):
 
-<<<<<<< HEAD
-class GLMGam(PenalizedMixin, GLM):
-    pass
-
-=======
     def plot_predict(self, x_values=None):
         """just to try a method in overridden Results class
->>>>>>> 3e4f91c2
-
         """
         import matplotlib.pyplot as plt
 
@@ -362,6 +356,7 @@
             plt.plot(x_values, self.model.endog, '.')
             plt.plot(x_values, self.predict())
 
+
 class GLMGam(PenalizedMixin, GLM):
 
     _results_class = GLMGAMResults