# -*- coding: utf-8 -*-
"""Various Statistical Tests


Author: josef-pktd
License: BSD-3

Notes
-----
Almost fully verified against R or Gretl, not all options are the same.
In many cases of Lagrange multiplier tests both the LM test and the F test is
returned. In some but not all cases, R has the option to choose the test
statistic. Some alternative test statistic results have not been verified.


TODO
* refactor to store intermediate results
* how easy is it to attach a test that is a class to a result instance,
  for example CompareCox as a method compare_cox(self, other) ?
* StatTestMC has been moved and should be deleted

missing:

* pvalues for breaks_hansen
* additional options, compare with R, check where ddof is appropriate
* new tests:
  - breaks_ap, more recent breaks tests
  - specification tests against nonparametric alternatives


"""
from __future__ import print_function
from statsmodels.compat.python import iteritems, lrange, map, long
import numpy as np
from scipy import stats
from statsmodels.regression.linear_model import OLS
from statsmodels.tools.tools import add_constant
from statsmodels.tsa.stattools import acf, adfuller
from statsmodels.tsa.tsatools import lagmat
<<<<<<< HEAD
from statsmodels.compat.numpy import np_matrix_rank
from statsmodels.stats.base import (Statistics, Hypothesis, TestResult)
=======
>>>>>>> 5b121770


# get the old signature back so the examples work
def unitroot_adf(x, maxlag=None, trendorder=0, autolag='AIC', store=False):
    return adfuller(x, maxlag=maxlag, regression=trendorder, autolag=autolag,
                    store=store, regresults=False)


class CompareCox(object):
    '''Cox Test for non-nested models

    Parameters
    ----------
    results_x : Result instance
        result instance of first model
    results_z : Result instance
        result instance of second model
    attach : bool


    Formulas from Greene, section 8.3.4 translated to code

    produces correct results for Example 8.3, Greene


    '''


    def run(self, results_x, results_z, attach=True):
        '''run Cox test for non-nested models

        Parameters
        ----------
        results_x : Result instance
            result instance of first model
        results_z : Result instance
            result instance of second model
        attach : bool
            If true, then the intermediate results are attached to the instance.

        Returns
        -------
        tstat : float
            t statistic for the test that including the fitted values of the
            first model in the second model has no effect.
        pvalue : float
            two-sided pvalue for the t statistic

        Notes
        -----
        Tests of non-nested hypothesis might not provide unambiguous answers.
        The test should be performed in both directions and it is possible
        that both or neither test rejects. see ??? for more information.

        References
        ----------
        ???

        '''

        if not np.allclose(results_x.model.endog, results_z.model.endog):
            raise ValueError('endogenous variables in models are not the same')
        nobs = results_x.model.endog.shape[0]
        x = results_x.model.exog
        z = results_z.model.exog
        sigma2_x = results_x.ssr/nobs
        sigma2_z = results_z.ssr/nobs
        yhat_x = results_x.fittedvalues
        yhat_z = results_z.fittedvalues
        res_dx = OLS(yhat_x, z).fit()
        err_zx = res_dx.resid
        res_xzx = OLS(err_zx, x).fit()
        err_xzx = res_xzx.resid

        sigma2_zx = sigma2_x + np.dot(err_zx.T, err_zx)/nobs
        c01 = nobs/2. * (np.log(sigma2_z) - np.log(sigma2_zx))
        v01 = sigma2_x * np.dot(err_xzx.T, err_xzx) / sigma2_zx**2
        q = c01 / np.sqrt(v01)
        pval = 2*stats.norm.sf(np.abs(q))

        if attach:
            self.res_dx = res_dx
            self.res_xzx = res_xzx
            self.c01 = c01
            self.v01 = v01
            self.q = q
            self.pvalue = pval
            self.dist = stats.norm

        return q, pval

    def __call__(self, results_x, results_z):
        return self.run(results_x, results_z, attach=False)


compare_cox = CompareCox()
compare_cox.__doc__ = CompareCox.__doc__


class CompareJ(object):
    '''J-Test for comparing non-nested models

    Parameters
    ----------
    results_x : Result instance
        result instance of first model
    results_z : Result instance
        result instance of second model
    attach : bool


    From description in Greene, section 8.3.3

    produces correct results for Example 8.3, Greene - not checked yet
    #currently an exception, but I don't have clean reload in python session

    check what results should be attached

    '''


    def run(self, results_x, results_z, attach=True):
        '''run J-test for non-nested models

        Parameters
        ----------
        results_x : Result instance
            result instance of first model
        results_z : Result instance
            result instance of second model
        attach : bool
            If true, then the intermediate results are attached to the instance.

        Returns
        -------
        tstat : float
            t statistic for the test that including the fitted values of the
            first model in the second model has no effect.
        pvalue : float
            two-sided pvalue for the t statistic

        Notes
        -----
        Tests of non-nested hypothesis might not provide unambiguous answers.
        The test should be performed in both directions and it is possible
        that both or neither test rejects. see ??? for more information.

        References
        ----------
        ???

        '''
        if not np.allclose(results_x.model.endog, results_z.model.endog):
            raise ValueError('endogenous variables in models are not the same')
        nobs = results_x.model.endog.shape[0]
        y = results_x.model.endog
        x = results_x.model.exog
        z = results_z.model.exog
        #sigma2_x = results_x.ssr/nobs
        #sigma2_z = results_z.ssr/nobs
        yhat_x = results_x.fittedvalues
        #yhat_z = results_z.fittedvalues
        res_zx = OLS(y, np.column_stack((yhat_x, z))).fit()
        self.res_zx = res_zx  #for testing
        tstat = res_zx.tvalues[0]
        pval = res_zx.pvalues[0]
        if attach:
            self.res_zx = res_zx
            self.dist = stats.t(res_zx.df_resid)
            self.teststat = tstat
            self.pvalue = pval

        return tstat, pval

    def __call__(self, results_x, results_z):
        return self.run(results_x, results_z, attach=False)


compare_j = CompareJ()
compare_j.__doc__ = CompareJ.__doc__


def acorr_ljungbox(x, lags=None, boxpierce=False):
    """
    Ljung-Box test for no autocorrelation

    Parameters
    ----------
    x : array_like, 1d
        data series, regression residuals when used as diagnostic test
    lags : None, int or array_like
        If lags is an integer then this is taken to be the largest lag
        that is included, the test result is reported for all smaller lag length.
        If lags is a list or array, then all lags are included up to the largest
        lag in the list, however only the tests for the lags in the list are
        reported.
        If lags is None, then the default maxlag is 'min((nobs // 2 - 2), 40)'
    boxpierce : {False, True}
        If true, then additional to the results of the Ljung-Box test also the
        Box-Pierce test results are returned

    Returns
    -------
    lbvalue : float or array
        test statistic
    pvalue : float or array
        p-value based on chi-square distribution
    bpvalue : (optionsal), float or array
        test statistic for Box-Pierce test
    bppvalue : (optional), float or array
        p-value based for Box-Pierce test on chi-square distribution

    Notes
    -----
    Ljung-Box and Box-Pierce statistic differ in their scaling of the
    autocorrelation function. Ljung-Box test is reported to have better
    small sample properties.

    TODO: could be extended to work with more than one series
    1d or nd ? axis ? ravel ?
    needs more testing

    *Verification*

    Looks correctly sized in Monte Carlo studies.
    not yet compared to verified values

    Examples
    --------
    see example script

    References
    ----------
    Greene
    Wikipedia
    """
    x = np.asarray(x)
    nobs = x.shape[0]
    if lags is None:
        lags = np.arange(1, min((nobs // 2 - 2), 40) + 1)
    elif isinstance(lags, (int, long)):
        lags = np.arange(1, lags + 1)
    lags = np.asarray(lags)
    maxlag = max(lags)
    # normalize by nobs not (nobs-nlags)
    # SS: unbiased=False is default now
    acfx = acf(x, nlags=maxlag, fft=False)
    acf2norm = acfx[1:maxlag+1]**2 / (nobs - np.arange(1,maxlag+1))
    qljungbox = nobs * (nobs+2) * np.cumsum(acf2norm)[lags-1]
    pval = stats.chi2.sf(qljungbox, lags)
    if not boxpierce:
        return qljungbox, pval
    else:
        qboxpierce = nobs * np.cumsum(acfx[1:maxlag+1]**2)[lags-1]
        pvalbp = stats.chi2.sf(qboxpierce, lags)
        return qljungbox, pval, qboxpierce, pvalbp


def acorr_lm(x, maxlag=None, autolag='AIC', store=False, regresults=False):
    '''Lagrange Multiplier tests for autocorrelation

    This is a generic Lagrange Multiplier test for autocorrelation. I don't
    have a reference for it, but it returns Engle's ARCH test if x is the
    squared residual array. A variation on it with additional exogenous
    variables is the Breusch-Godfrey autocorrelation test.

    Parameters
    ----------
    resid : ndarray, (nobs,)
        residuals from an estimation, or time series
    maxlag : int
        highest lag to use
    autolag : None or string
        If None, then a fixed number of lags given by maxlag is used.
    store : bool, optional
        If true then the intermediate results are also returned

    Returns
    -------
    lm : float
        Lagrange multiplier test statistic
    lmpval : float
        p-value for Lagrange multiplier test
    fval : float
        fstatistic for F test, alternative version of the same test based on
        F test for the parameter restriction
    fpval : float
        pvalue for F test
    resstore : TestResult, optional
        An instance of TestResult with results attached as attributes

    See Also
    --------
    het_arch
    acorr_breusch_godfrey
    acorr_ljung_box
    '''
    if regresults:
        store = True

    x = np.asarray(x)
    nobs = x.shape[0]
    if maxlag is None:
        #for adf from Greene referencing Schwert 1989
        maxlag = int(np.ceil(12. * np.power(nobs/100., 1/4.)))#nobs//4  #TODO: check default, or do AIC/BIC


    xdiff = np.diff(x)
    #
    xdall = lagmat(x[:,None], maxlag, trim='both')
    nobs = xdall.shape[0]
    xdall = np.c_[np.ones((nobs,1)), xdall]
    xshort = x[-nobs:]

    if store:
        resstore = Statistics()

    if autolag:
        #search for lag length with highest information criteria
        #Note: I use the same number of observations to have comparable IC
        results = {}
        for mlag in range(1, maxlag+1):
            results[mlag] = OLS(xshort, xdall[:,:mlag+1]).fit()

        if autolag.lower() == 'aic':
            bestic, icbestlag = min((v.aic,k) for k,v in iteritems(results))
        elif autolag.lower() == 'bic':
            icbest, icbestlag = min((v.bic,k) for k,v in iteritems(results))
        else:
            raise ValueError("autolag can only be None, 'AIC' or 'BIC'")

        #rerun ols with best ic
        xdall = lagmat(x[:,None], icbestlag, trim='both')
        nobs = xdall.shape[0]
        xdall = np.c_[np.ones((nobs,1)), xdall]
        xshort = x[-nobs:]
        usedlag = icbestlag
        if regresults:
            resstore.results = results
    else:
        usedlag = maxlag

    resols = OLS(xshort, xdall[:,:usedlag+1]).fit()
    fval = resols.fvalue
    fpval = resols.f_pvalue
    lm = nobs * resols.rsquared
    lmpval = stats.chi2.sf(lm, usedlag)
    # Note: degrees of freedom for LM test is nvars minus constant = usedlags
    #return fval, fpval, lm, lmpval

    if store:
        resstore.resols = resols
        resstore.usedlag = usedlag

        resstore.lm_stat = lm
        resstore.f_stat = fval
        resstore.f_pvalue = fpval
        resstore.lm_pvalue = lmpval

        hypo = Hypothesis(null="The data are independently distributed.",
                          alternative="The data exhibit auto-correlation.")

        test_result = TestResult(
            "Lagrange Multiplier tests for auto-correlation", resstore,
            print_filter=["lm_stat", "f_stat", "f_pvalue", "lm_pvalue"],
            hypothesis=hypo)

        return lm, lmpval, fval, fpval, test_result
    else:
        return lm, lmpval, fval, fpval

def het_arch(resid, maxlag=None, autolag=None, store=False, regresults=False,
             ddof=0):
    '''Engle's Test for Autoregressive Conditional Heteroscedasticity (ARCH)

    Parameters
    ----------
    resid : ndarray
        residuals from an estimation, or time series
    maxlag : int
        highest lag to use
    autolag : None or string
        If None, then a fixed number of lags given by maxlag is used.
    store : bool
        If true then the intermediate results are also returned
    ddof : int
        Not Implemented Yet
        If the residuals are from a regression, or ARMA estimation, then there
        are recommendations to correct the degrees of freedom by the number
        of parameters that have been estimated, for example ddof=p+a for an
        ARMA(p,q) (need reference, based on discussion on R finance mailinglist)

    Returns
    -------
    lm : float
        Lagrange multiplier test statistic
    lmpval : float
        p-value for Lagrange multiplier test
    fval : float
        fstatistic for F test, alternative version of the same test based on
        F test for the parameter restriction
    fpval : float
        pvalue for F test
    resstore : TestResult, optional
        An instance of TestResult with results attached as attributes

    Notes
    -----
    verified agains R:FinTS::ArchTest

    '''

    return acorr_lm(resid**2, maxlag=maxlag, autolag=autolag, store=store,
                    regresults=regresults)


def acorr_breusch_godfrey(results, nlags=None, store=False):
    '''Breusch Godfrey Lagrange Multiplier tests for residual autocorrelation

    Parameters
    ----------
    results : Result instance
        Estimation results for which the residuals are tested for serial
        correlation
    nlags : int
        Number of lags to include in the auxiliary regression. (nlags is
        highest lag)
    store : bool
        If store is true, then an additional class instance that contains
        intermediate results is returned.

    Returns
    -------
    lm : float
        Lagrange multiplier test statistic
    lmpval : float
        p-value for Lagrange multiplier test
    fval : float
        fstatistic for F test, alternative version of the same test based on
        F test for the parameter restriction
    fpval : float
        pvalue for F test
    resstore : TestResult, optional
        An instance of TestResult with results attached as attributes

    Notes
    -----
    BG adds lags of residual to exog in the design matrix for the auxiliary
    regression with residuals as endog,
    see Greene 12.7.1.

    References
    ----------
    Greene Econometrics, 5th edition

    '''

    x = np.asarray(results.resid)
    exog_old = results.model.exog
    nobs = x.shape[0]
    if nlags is None:
        #for adf from Greene referencing Schwert 1989
        nlags = np.trunc(12. * np.power(nobs/100., 1/4.))#nobs//4  #TODO: check default, or do AIC/BIC
        nlags = int(nlags)

    x = np.concatenate((np.zeros(nlags), x))

    #xdiff = np.diff(x)
    #
    xdall = lagmat(x[:,None], nlags, trim='both')
    nobs = xdall.shape[0]
    xdall = np.c_[np.ones((nobs,1)), xdall]
    xshort = x[-nobs:]
    exog = np.column_stack((exog_old, xdall))
    k_vars = exog.shape[1]

    if store:
        resstore = Statistics()

    resols = OLS(xshort, exog).fit()
    ft = resols.f_test(np.eye(nlags, k_vars, k_vars - nlags))
    fval = ft.fvalue
    fpval = ft.pvalue
    fval = np.squeeze(fval)[()]   #TODO: fix this in ContrastResults
    fpval = np.squeeze(fpval)[()]
    lm = nobs * resols.rsquared
    lmpval = stats.chi2.sf(lm, nlags)
    # Note: degrees of freedom for LM test is nvars minus constant = usedlags
    #return fval, fpval, lm, lmpval

    if store:
        resstore.resols = resols
        resstore.usedlag = nlags

        resstore.lm_stat = lm
        resstore.f_stat = fval
        resstore.f_pvalue = fpval
        resstore.lm_pvalue = lmpval

        hypo = Hypothesis(null="The residuals are independently distributed.",
                          alternative="The residuals exhibit auto-correlation.")

        test_result = TestResult(
            "Breusch Godfrey Lagrange Multiplier tests for residual "
            "autocorrelation", resstore, hypothesis=hypo,
            print_filter=["lm_stat", "f_stat", "f_pvalue", "lm_pvalue"])

        return lm, lmpval, fval, fpval, test_result
    else:
        return lm, lmpval, fval, fpval


def het_breuschpagan(resid, exog_het):
    '''Breusch-Pagan Lagrange Multiplier test for heteroscedasticity

    The tests the hypothesis that the residual variance does not depend on
    the variables in x in the form

    :math: \sigma_i = \\sigma * f(\\alpha_0 + \\alpha z_i)

    Homoscedasticity implies that $\\alpha=0$


    Parameters
    ----------
    resid : array-like
        For the Breusch-Pagan test, this should be the residual of a regression.
        If an array is given in exog, then the residuals are calculated by
        the an OLS regression or resid on exog. In this case resid should
        contain the dependent variable. Exog can be the same as x.
        TODO: I dropped the exog option, should I add it back?
    exog_het : array_like
        This contains variables that might create data dependent
        heteroscedasticity.

    Returns
    -------
    lm : float
        lagrange multiplier statistic
    lm_pvalue :float
        p-value of lagrange multiplier test
    fvalue : float
        f-statistic of the hypothesis that the error variance does not depend
        on x
    f_pvalue : float
        p-value for the f-statistic

    Notes
    -----
    Assumes x contains constant (for counting dof and calculation of R^2).
    In the general description of LM test, Greene mentions that this test
    exaggerates the significance of results in small or moderately large
    samples. In this case the F-statistic is preferrable.

    *Verification*

    Chisquare test statistic is exactly (<1e-13) the same result as bptest
    in R-stats with defaults (studentize=True).

    Implementation
    This is calculated using the generic formula for LM test using $R^2$
    (Greene, section 17.6) and not with the explicit formula
    (Greene, section 11.4.3).
    The degrees of freedom for the p-value assume x is full rank.

    References
    ----------
    http://en.wikipedia.org/wiki/Breusch%E2%80%93Pagan_test
    Greene 5th edition
    Breusch, Pagan article

    '''

    x = np.asarray(exog_het)
    y = np.asarray(resid)**2
    nobs, nvars = x.shape
    resols = OLS(y, x).fit()
    fval = resols.fvalue
    fpval = resols.f_pvalue
    lm = nobs * resols.rsquared
    # Note: degrees of freedom for LM test is nvars minus constant
    return lm, stats.chi2.sf(lm, nvars-1), fval, fpval


def het_white(resid, exog, retres=False):
    '''White's Lagrange Multiplier Test for Heteroscedasticity

    Parameters
    ----------
    resid : array_like
        residuals, square of it is used as endogenous variable
    exog : array_like
        possible explanatory variables for variance, squares and interaction
        terms are included in the auxilliary regression.
    resstore : instance (optional)
        a class instance that holds intermediate results. Only returned if
        store=True

    Returns
    -------
    lm : float
        lagrange multiplier statistic
    lm_pvalue :float
        p-value of lagrange multiplier test
    fvalue : float
        f-statistic of the hypothesis that the error variance does not depend
        on x. This is an alternative test variant not the original LM test.
    f_pvalue : float
        p-value for the f-statistic

    Notes
    -----
    assumes x contains constant (for counting dof)

    question: does f-statistic make sense? constant ?

    References
    ----------
    Greene section 11.4.1 5th edition p. 222
    now test statistic reproduces Greene 5th, example 11.3

    '''
    x = np.asarray(exog)
    y = np.asarray(resid)
    if x.ndim == 1:
        raise ValueError('x should have constant and at least one more variable')
    nobs, nvars0 = x.shape
    i0,i1 = np.triu_indices(nvars0)
    exog = x[:,i0]*x[:,i1]
    nobs, nvars = exog.shape
    assert nvars == nvars0*(nvars0-1)/2. + nvars0
    resols = OLS(y**2, exog).fit()
    fval = resols.fvalue
    fpval = resols.f_pvalue
    lm = nobs * resols.rsquared
    # Note: degrees of freedom for LM test is nvars minus constant
    #degrees of freedom take possible reduced rank in exog into account
    #df_model checks the rank to determine df
    #extra calculation that can be removed:
    assert resols.df_model == np.linalg.matrix_rank(exog) - 1
    lmpval = stats.chi2.sf(lm, resols.df_model)
    return lm, lmpval, fval, fpval

def _het_goldfeldquandt2_old(y, x, idx, split=None, retres=False):
    '''test whether variance is the same in 2 subsamples

    Parameters
    ----------
    y : array_like
        endogenous variable
    x : array_like
        exogenous variable, regressors
    idx : integer
        column index of variable according to which observations are
        sorted for the split
    split : None or integer or float in intervall (0,1)
        index at which sample is split.
        If 0<split<1 then split is interpreted as fraction of the observations
        in the first sample
    retres : boolean
        if true, then an instance of a result class is returned,
        otherwise 2 numbers, fvalue and p-value, are returned

    Returns
    -------
    (fval, pval) or res
    fval : float
        value of the F-statistic
    pval : float
        p-value of the hypothesis that the variance in one subsample is larger
        than in the other subsample
    res : instance of result class
        The class instance is just a storage for the intermediate and final
        results that are calculated

    Notes
    -----

    TODO:
    add resultinstance - DONE
    maybe add drop-middle as option
    maybe allow for several breaks

    recommendation for users: use this function as pattern for more flexible
        split in tests, e.g. drop middle.

    can do Chow test for structural break in same way

    ran sanity check
    '''
    x = np.asarray(x)
    y = np.asarray(y)
    nobs, nvars = x.shape
    if split is None:
        split = nobs//2
    elif (0<split) and (split<1):
        split = int(nobs*split)

    xsortind = np.argsort(x[:,idx])
    y = y[xsortind]
    x = x[xsortind,:]
    resols1 = OLS(y[:split], x[:split]).fit()
    resols2 = OLS(y[split:], x[split:]).fit()
    fval = resols1.mse_resid/resols2.mse_resid
    if fval>1:
        fpval = stats.f.sf(fval, resols1.df_resid, resols2.df_resid)
        ordering = 'larger'
    else:
        fval = 1./fval;
        fpval = stats.f.sf(fval, resols2.df_resid, resols1.df_resid)
        ordering = 'smaller'

    if retres:
        res = ResultsStore()
        res.__doc__ = 'Test Results for Goldfeld-Quandt test of heterogeneity'
        res.fval = fval
        res.fpval = fpval
        res.df_fval = (resols2.df_resid, resols1.df_resid)
        res.resols1 = resols1
        res.resols2 = resols2
        res.ordering = ordering
        res.split = split
        #res.__str__
        res._str = '''The Goldfeld-Quandt test for null hypothesis that the
variance in the second subsample is %s than in the first subsample:
    F-statistic =%8.4f and p-value =%8.4f''' % (ordering, fval, fpval)

        return res
    else:
        return fval, fpval


class HetGoldfeldQuandt(object):
    '''test whether variance is the same in 2 subsamples

    Parameters
    ----------
    y : array_like
        endogenous variable
    x : array_like
        exogenous variable, regressors
    idx : integer
        column index of variable according to which observations are
        sorted for the split
    split : None or integer or float in intervall (0,1)
        index at which sample is split.
        If 0<split<1 then split is interpreted as fraction of the observations
        in the first sample
    drop : None, float or int
        If this is not None, then observation are dropped from the middle part
        of the sorted series. If 0<split<1 then split is interpreted as fraction
        of the number of observations to be dropped.
        Note: Currently, observations are dropped between split and
        split+drop, where split and drop are the indices (given by rounding if
        specified as fraction). The first sample is [0:split], the second
        sample is [split+drop:]
    alternative : string, 'increasing', 'decreasing' or 'two-sided'
        default is increasing. This specifies the alternative for the p-value
        calculation.

    Returns
    -------
    (fval, pval) or res
    fval : float
        value of the F-statistic
    pval : float
        p-value of the hypothesis that the variance in one subsample is larger
        than in the other subsample
    res : instance of result class
        The class instance is just a storage for the intermediate and final
        results that are calculated

    Notes
    -----
    The Null hypothesis is that the variance in the two sub-samples are the
    same. The alternative hypothesis, can be increasing, i.e. the variance in
    the second sample is larger than in the first, or decreasing or two-sided.

    Results are identical R, but the drop option is defined differently.
    (sorting by idx not tested yet)
    '''
    #TODO: can do Chow test for structural break in same way
    def run(self, y, x, idx=None, split=None, drop=None,
            alternative='increasing', attach=True):
        '''see class docstring'''
        x = np.asarray(x)
        y = np.asarray(y)#**2
        nobs, nvars = x.shape
        if split is None:
            split = nobs//2
        elif (0<split) and (split<1):
            split = int(nobs*split)

        if drop is None:
            start2 = split
        elif (0<drop) and (drop<1):
            start2 = split + int(nobs*drop)
        else:
            start2 = split + drop

        if not idx is None:
            xsortind = np.argsort(x[:,idx])
            y = y[xsortind]
            x = x[xsortind,:]

        resols1 = OLS(y[:split], x[:split]).fit()
        resols2 = OLS(y[start2:], x[start2:]).fit()
        fval = resols2.mse_resid/resols1.mse_resid
        #if fval>1:
        if alternative.lower() in ['i', 'inc', 'increasing']:
            fpval = stats.f.sf(fval, resols1.df_resid, resols2.df_resid)
            ordering = 'increasing'
        elif alternative.lower() in ['d', 'dec', 'decreasing']:
            fval = fval;
            fpval = stats.f.sf(1./fval, resols2.df_resid, resols1.df_resid)
            ordering = 'decreasing'
        elif alternative.lower() in ['2', '2-sided', 'two-sided']:
            fpval_sm = stats.f.cdf(fval, resols2.df_resid, resols1.df_resid)
            fpval_la = stats.f.sf(fval, resols2.df_resid, resols1.df_resid)
            fpval = 2*min(fpval_sm, fpval_la)
            ordering = 'two-sided'
        else:
            raise ValueError('invalid alternative')

        if attach:
            res = self
            res.__doc__ = 'Test Results for Goldfeld-Quandt test of heterogeneity'
            res.fval = fval
            res.fpval = fpval
            res.df_fval = (resols2.df_resid, resols1.df_resid)
            res.resols1 = resols1
            res.resols2 = resols2
            res.ordering = ordering
            res.split = split
            #res.__str__
            #TODO: check if string works
            res._str = '''The Goldfeld-Quandt test for null hypothesis that the
    variance in the second subsample is %s than in the first subsample:
        F-statistic =%8.4f and p-value =%8.4f''' % (ordering, fval, fpval)

        return fval, fpval, ordering
        #return self

    def __str__(self):
        try:
            return self._str
        except AttributeError:
            return repr(self)

    #TODO: missing the alternative option in call
    def __call__(self, y, x, idx=None, split=None, drop=None,
                 alternative='increasing'):
        return self.run(y, x, idx=idx, split=split, drop=drop, attach=False,
                        alternative=alternative)

het_goldfeldquandt = HetGoldfeldQuandt()
het_goldfeldquandt.__doc__ = het_goldfeldquandt.run.__doc__

def linear_harvey_collier(res):
    '''Harvey Collier test for linearity

    The Null hypothesis is that the regression is correctly modeled as linear.

    Parameters
    ----------
    res : Result instance

    Returns
    -------
    tvalue : float
        test statistic, based on ttest_1sample
    pvalue : float
        pvalue of the test

    Notes
    -----
    TODO: add sort_by option

    This test is a t-test that the mean of the recursive ols residuals is zero.
    Calculating the recursive residuals might take some time for large samples.

    '''
    #I think this has different ddof than
    #B.H. Baltagi, Econometrics, 2011, chapter 8
    #but it matches Gretl and R:lmtest, pvalue at decimal=13
    rr = recursive_olsresiduals(res, skip=3, alpha=0.95)
    from scipy import stats

    return stats.ttest_1samp(rr[3][3:], 0)

def linear_rainbow(res, frac = 0.5):
    '''Rainbow test for linearity

    The Null hypothesis is that the regression is correctly modelled as linear.
    The alternative for which the power might be large are convex, check

    Parameters
    ----------
    res : Result instance

    Returns
    -------
    fstat : float
        test statistic based of F test
    pvalue : float
        pvalue of the test

    '''

    nobs = res.nobs
    endog = res.model.endog
    exog = res.model.exog
    lowidx = np.ceil(0.5 * (1 - frac) * nobs).astype(int)
    uppidx = np.floor(lowidx + frac * nobs).astype(int)
    mi_sl = slice(lowidx, uppidx)
    res_mi = OLS(endog[mi_sl], exog[mi_sl]).fit()
    nobs_mi = res_mi.model.endog.shape[0]
    ss_mi = res_mi.ssr
    ss = res.ssr
    fstat = (ss - ss_mi) / (nobs-nobs_mi) / ss_mi  * res_mi.df_resid
    from scipy import stats
    pval = stats.f.sf(fstat, nobs - nobs_mi, res_mi.df_resid)
    return fstat, pval

def linear_lm(resid, exog, func=None):
    '''Lagrange multiplier test for linearity against functional alternative

    limitations: Assumes currently that the first column is integer.
    Currently it doesn't check whether the transformed variables contain NaNs,
    for example log of negative number.

    Parameters
    ----------
    resid : ndarray
        residuals of a regression
    exog : ndarray
        exogenous variables for which linearity is tested
    func : callable
        If func is None, then squares are used. func needs to take an array
        of exog and return an array of transformed variables.

    Returns
    -------
    lm : float
       Lagrange multiplier test statistic
    lm_pval : float
       p-value of Lagrange multiplier tes
    ftest : ContrastResult instance
       the results from the F test variant of this test

    Notes
    -----
    written to match Gretl's linearity test.
    The test runs an auxilliary regression of the residuals on the combined
    original and transformed regressors.
    The Null hypothesis is that the linear specification is correct.

    '''
    from scipy import stats

    if func is None:
        func = lambda x: np.power(x, 2)

    exog_aux = np.column_stack((exog, func(exog[:,1:])))

    nobs, k_vars = exog.shape
    ls = OLS(resid, exog_aux).fit()
    ftest = ls.f_test(np.eye(k_vars - 1, k_vars * 2 - 1, k_vars))
    lm = nobs * ls.rsquared
    lm_pval = stats.chi2.sf(lm, k_vars - 1)
    return lm, lm_pval, ftest

def _neweywestcov(resid, x):
    '''
    Did not run yet

    from regstats2 ::

        if idx(29) % HAC (Newey West)
        L = round(4*(nobs/100)^(2/9));
        % L = nobs^.25; % as an alternative
        hhat = repmat(residuals',p,1).*X';
        xuux = hhat*hhat';
        for l = 1:L;
            za = hhat(:,(l+1):nobs)*hhat(:,1:nobs-l)';
            w = 1 - l/(L+1);
            xuux = xuux + w*(za+za');
        end
        d = struct;
        d.covb = xtxi*xuux*xtxi;
    '''
    nobs = resid.shape[0]   #TODO: check this can only be 1d
    nlags = int(round(4*(nobs/100.)**(2/9.)))
    hhat = resid * x.T
    xuux = np.dot(hhat, hhat.T)
    for lag in range(nlags):
        za = np.dot(hhat[:,lag:nobs], hhat[:,:nobs-lag].T)
        w = 1 - lag/(nobs + 1.)
        xuux = xuux + np.dot(w, za+za.T)
    xtxi = np.linalg.inv(np.dot(x.T, x))  #QR instead?
    covbNW = np.dot(xtxi, np.dot(xuux, xtxi))

    return covbNW



def _recursive_olsresiduals2(olsresults, skip):
    '''this is my original version based on Greene and references

    keep for now for comparison and benchmarking
    '''
    y = olsresults.model.endog
    x = olsresults.model.exog
    nobs, nvars = x.shape
    rparams = np.nan * np.zeros((nobs,nvars))
    rresid = np.nan * np.zeros((nobs))
    rypred = np.nan * np.zeros((nobs))
    rvarraw = np.nan * np.zeros((nobs))

    #XTX = np.zeros((nvars,nvars))
    #XTY = np.zeros((nvars))

    x0 = x[:skip]
    y0 = y[:skip]
    XTX = np.dot(x0.T, x0)
    XTY = np.dot(x0.T, y0) #xi * y   #np.dot(xi, y)
    beta = np.linalg.solve(XTX, XTY)
    rparams[skip-1] = beta
    yipred = np.dot(x[skip-1], beta)
    rypred[skip-1] = yipred
    rresid[skip-1] = y[skip-1] - yipred
    rvarraw[skip-1] = 1+np.dot(x[skip-1],np.dot(np.linalg.inv(XTX),x[skip-1]))
    for i in range(skip,nobs):
        xi = x[i:i+1,:]
        yi = y[i]
        xxT = np.dot(xi.T, xi)  #xi is 2d 1 row
        xy = (xi*yi).ravel() # XTY is 1d  #np.dot(xi, yi)   #np.dot(xi, y)
        print(xy.shape, XTY.shape)
        print(XTX)
        print(XTY)
        beta = np.linalg.solve(XTX, XTY)
        rparams[i-1] = beta  #this is beta based on info up to t-1
        yipred = np.dot(xi, beta)
        rypred[i] = yipred
        rresid[i] = yi - yipred
        rvarraw[i] = 1 + np.dot(xi,np.dot(np.linalg.inv(XTX),xi.T))
        XTX += xxT
        XTY += xy

    i = nobs
    beta = np.linalg.solve(XTX, XTY)
    rparams[i-1] = beta

    rresid_scaled = rresid/np.sqrt(rvarraw)   #this is N(0,sigma2) distributed
    nrr = nobs-skip
    sigma2 = rresid_scaled[skip-1:].var(ddof=1)
    rresid_standardized = rresid_scaled/np.sqrt(sigma2) #N(0,1) distributed
    rcusum = rresid_standardized[skip-1:].cumsum()
    #confidence interval points in Greene p136 looks strange?
    #this assumes sum of independent standard normal
    #rcusumci = np.sqrt(np.arange(skip,nobs+1))*np.array([[-1.],[+1.]])*stats.norm.sf(0.025)
    a = 1.143 #for alpha=0.99  =0.948 for alpha=0.95
    #following taken from Ploberger,
    crit = a*np.sqrt(nrr)
    rcusumci = (a*np.sqrt(nrr) + a*np.arange(0,nobs-skip)/np.sqrt(nrr)) \
                  * np.array([[-1.],[+1.]])
    return (rresid, rparams, rypred, rresid_standardized, rresid_scaled,
            rcusum, rcusumci)


def recursive_olsresiduals(olsresults, skip=None, lamda=0.0, alpha=0.95):
    '''calculate recursive ols with residuals and cusum test statistic

    Parameters
    ----------
    olsresults : instance of RegressionResults
        uses only endog and exog
    skip : int or None
        number of observations to use for initial OLS, if None then skip is
        set equal to the number of regressors (columns in exog)
    lamda : float
        weight for Ridge correction to initial (X'X)^{-1}
    alpha : {0.95, 0.99}
        confidence level of test, currently only two values supported,
        used for confidence interval in cusum graph

    Returns
    -------
    rresid : array
        recursive ols residuals
    rparams : array
        recursive ols parameter estimates
    rypred : array
        recursive prediction of endogenous variable
    rresid_standardized : array
        recursive residuals standardized so that N(0,sigma2) distributed, where
        sigma2 is the error variance
    rresid_scaled : array
        recursive residuals normalize so that N(0,1) distributed
    rcusum : array
        cumulative residuals for cusum test
    rcusumci : array
        confidence interval for cusum test, currently hard coded for alpha=0.95


    Notes
    -----
    It produces same recursive residuals as other version. This version updates
    the inverse of the X'X matrix and does not require matrix inversion during
    updating. looks efficient but no timing

    Confidence interval in Greene and Brown, Durbin and Evans is the same as
    in Ploberger after a little bit of algebra.

    References
    ----------
    jplv to check formulas, follows Harvey
    BigJudge 5.5.2b for formula for inverse(X'X) updating
    Greene section 7.5.2

    Brown, R. L., J. Durbin, and J. M. Evans. “Techniques for Testing the
    Constancy of Regression Relationships over Time.”
    Journal of the Royal Statistical Society. Series B (Methodological) 37,
    no. 2 (1975): 149-192.

    '''

    y = olsresults.model.endog
    x = olsresults.model.exog
    nobs, nvars = x.shape
    if skip is None:
        skip = nvars
    rparams = np.nan * np.zeros((nobs,nvars))
    rresid = np.nan * np.zeros((nobs))
    rypred = np.nan * np.zeros((nobs))
    rvarraw = np.nan * np.zeros((nobs))


    #intialize with skip observations
    x0 = x[:skip]
    y0 = y[:skip]
    #add Ridge to start (not in jplv
    XTXi = np.linalg.inv(np.dot(x0.T, x0)+lamda*np.eye(nvars))
    XTY = np.dot(x0.T, y0) #xi * y   #np.dot(xi, y)
    #beta = np.linalg.solve(XTX, XTY)
    beta = np.dot(XTXi, XTY)
    #print('beta', beta
    rparams[skip-1] = beta
    yipred = np.dot(x[skip-1], beta)
    rypred[skip-1] = yipred
    rresid[skip-1] = y[skip-1] - yipred
    rvarraw[skip-1] = 1 + np.dot(x[skip-1],np.dot(XTXi, x[skip-1]))
    for i in range(skip,nobs):
        xi = x[i:i+1,:]
        yi = y[i]
        #xxT = np.dot(xi.T, xi)  #xi is 2d 1 row
        xy = (xi*yi).ravel() # XTY is 1d  #np.dot(xi, yi)   #np.dot(xi, y)
        #print(xy.shape, XTY.shape
        #print(XTX
        #print(XTY

        # get prediction error with previous beta
        yipred = np.dot(xi, beta)
        rypred[i] = yipred
        residi = yi - yipred
        rresid[i] = residi

        #update beta and inverse(X'X)
        tmp = np.dot(XTXi, xi.T)
        ft = 1 + np.dot(xi, tmp)

        XTXi = XTXi - np.dot(tmp,tmp.T) / ft  #BigJudge equ 5.5.15

        #print('beta', beta
        beta = beta + (tmp*residi / ft).ravel()  #BigJudge equ 5.5.14
#        #version for testing
#        XTY += xy
#        beta = np.dot(XTXi, XTY)
#        print((tmp*yipred / ft).shape
#        print('tmp.shape, ft.shape, beta.shape', tmp.shape, ft.shape, beta.shape
        rparams[i] = beta
        rvarraw[i] = ft



    i = nobs
    #beta = np.linalg.solve(XTX, XTY)
    #rparams[i] = beta

    rresid_scaled = rresid/np.sqrt(rvarraw)   #this is N(0,sigma2) distributed
    nrr = nobs-skip
    #sigma2 = rresid_scaled[skip-1:].var(ddof=1)  #var or sum of squares ?
            #Greene has var, jplv and Ploberger have sum of squares (Ass.:mean=0)
    #Gretl uses: by reverse engineering matching their numbers
    sigma2 = rresid_scaled[skip:].var(ddof=1)
    rresid_standardized = rresid_scaled/np.sqrt(sigma2) #N(0,1) distributed
    rcusum = rresid_standardized[skip-1:].cumsum()
    #confidence interval points in Greene p136 looks strange. Cleared up
    #this assumes sum of independent standard normal, which does not take into
    #account that we make many tests at the same time
    #rcusumci = np.sqrt(np.arange(skip,nobs+1))*np.array([[-1.],[+1.]])*stats.norm.sf(0.025)
    if alpha == 0.95:
        a = 0.948 #for alpha=0.95
    elif alpha == 0.99:
        a = 1.143 #for alpha=0.99
    elif alpha == 0.90:
        a = 0.850
    else:
        raise ValueError('alpha can only be 0.9, 0.95 or 0.99')

    #following taken from Ploberger,
    crit = a*np.sqrt(nrr)
    rcusumci = (a*np.sqrt(nrr) + 2*a*np.arange(0,nobs-skip)/np.sqrt(nrr)) \
                 * np.array([[-1.],[+1.]])
    return (rresid, rparams, rypred, rresid_standardized, rresid_scaled,
            rcusum, rcusumci)


def breaks_hansen(olsresults):
    '''test for model stability, breaks in parameters for ols, Hansen 1992

    Parameters
    ----------
    olsresults : instance of RegressionResults
        uses only endog and exog

    Returns
    -------
    teststat : float
        Hansen's test statistic
    crit : structured array
        critical values at alpha=0.95 for different nvars
    pvalue Not yet
    ft, s : arrays
        temporary return for debugging, will be removed

    Notes
    -----
    looks good in example, maybe not very powerful for small changes in
    parameters

    According to Greene, distribution of test statistics depends on nvar but
    not on nobs.

    Test statistic is verified against R:strucchange

    References
    ----------
    Greene section 7.5.1, notation follows Greene

    '''
    y = olsresults.model.endog
    x = olsresults.model.exog
    resid = olsresults.resid
    nobs, nvars = x.shape
    resid2 = resid**2
    ft = np.c_[x*resid[:,None], (resid2 - resid2.mean())]
    s = ft.cumsum(0)
    assert (np.abs(s[-1]) < 1e10).all()  #can be optimized away
    F = nobs*(ft[:,:,None]*ft[:,None,:]).sum(0)
    S = (s[:,:,None]*s[:,None,:]).sum(0)
    H = np.trace(np.dot(np.linalg.inv(F), S))
    crit95 = np.array([(2,1.9),(6,3.75),(15,3.75),(19,4.52)],
                      dtype = [('nobs',int), ('crit', float)])
    #TODO: get critical values from Bruce Hansens' 1992 paper
    return H, crit95, ft, s

def breaks_cusumolsresid(olsresidual, ddof=0):
    '''cusum test for parameter stability based on ols residuals

    Parameters
    ----------
    olsresiduals : ndarray
        array of residuals from an OLS estimation
    ddof : int
        number of parameters in the OLS estimation, used as degrees of freedom
        correction for error variance.

    Returns
    -------
    sup_b : float
        test statistic, maximum of absolute value of scaled cumulative OLS
        residuals
    pval : float
        Probability of observing the data under the null hypothesis of no
        structural change, based on asymptotic distribution which is a Brownian
        Bridge
    crit: list
        tabulated critical values, for alpha = 1%, 5% and 10%

    Notes
    -----
    tested agains R:strucchange

    Not clear: Assumption 2 in Ploberger, Kramer assumes that exog x have
    asymptotically zero mean, x.mean(0) = [1, 0, 0, ..., 0]
    Is this really necessary? I don't see how it can affect the test statistic
    under the null. It does make a difference under the alternative.
    Also, the asymptotic distribution of test statistic depends on this.

    From examples it looks like there is little power for standard cusum if
    exog (other than constant) have mean zero.

    References
    ----------
    Ploberger, Werner, and Walter Kramer. “The Cusum Test with Ols Residuals.”
    Econometrica 60, no. 2 (March 1992): 271-285.

    '''
    resid = olsresidual.ravel()
    nobs = len(resid)
    nobssigma2 = (resid**2).sum()
    if ddof > 0:
        #print('ddof', ddof, 1. / (nobs - ddof) * nobs
        nobssigma2 = nobssigma2 / (nobs - ddof) * nobs
    #B is asymptotically a Brownian Bridge
    B = resid.cumsum()/np.sqrt(nobssigma2) # use T*sigma directly
    sup_b = np.abs(B).max() #asymptotically distributed as standard Brownian Bridge
    crit = [(1,1.63), (5, 1.36), (10, 1.22)]
    #Note stats.kstwobign.isf(0.1) is distribution of sup.abs of Brownian Bridge
    #>>> stats.kstwobign.isf([0.01,0.05,0.1])
    #array([ 1.62762361,  1.35809864,  1.22384787])
    pval = stats.kstwobign.sf(sup_b)
    return sup_b, pval, crit

#def breaks_cusum(recolsresid):
#    '''renormalized cusum test for parameter stability based on recursive residuals
#
#
#    still incorrect: in PK, the normalization for sigma is by T not T-K
#    also the test statistic is asymptotically a Wiener Process, Brownian motion
#    not Brownian Bridge
#    for testing: result reject should be identical as in standard cusum version
#
#    References
#    ----------
#    Ploberger, Werner, and Walter Kramer. “The Cusum Test with Ols Residuals.”
#    Econometrica 60, no. 2 (March 1992): 271-285.
#
#    '''
#    resid = recolsresid.ravel()
#    nobssigma2 = (resid**2).sum()
#    #B is asymptotically a Brownian Bridge
#    B = resid.cumsum()/np.sqrt(nobssigma2) # use T*sigma directly
#    nobs = len(resid)
#    denom = 1. + 2. * np.arange(nobs)/(nobs-1.) #not sure about limits
#    sup_b = np.abs(B/denom).max()
#    #asymptotically distributed as standard Brownian Bridge
#    crit = [(1,1.63), (5, 1.36), (10, 1.22)]
#    #Note stats.kstwobign.isf(0.1) is distribution of sup.abs of Brownian Bridge
#    #>>> stats.kstwobign.isf([0.01,0.05,0.1])
#    #array([ 1.62762361,  1.35809864,  1.22384787])
#    pval = stats.kstwobign.sf(sup_b)
#    return sup_b, pval, crit


def breaks_AP(endog, exog, skip):
    '''supLM, expLM and aveLM by Andrews, and Andrews,Ploberger

    p-values by B Hansen

    just idea for computation of sequence of tests with given change point
    (Chow tests)
    run recursive ols both forward and backward, match the two so they form a
    split of the data, calculate sum of squares for residuals and get test
    statistic for each breakpoint between skip and nobs-skip
    need to put recursive ols (residuals) into separate function

    alternative: B Hansen loops over breakpoints only once and updates
        x'x and xe'xe
    update: Andrews is based on GMM estimation not OLS, LM test statistic is
       easy to compute because it only requires full sample GMM estimate (p.837)
       with GMM the test has much wider applicability than just OLS



    for testing loop over single breakpoint Chow test function

    '''
    pass


#delete when testing is finished
class StatTestMC(object):
    """class to run Monte Carlo study on a statistical test'''

    TODO
    print(summary, for quantiles and for histogram
    draft in trying out script log


    this has been copied to tools/mctools.py, with improvements

    """

    def __init__(self, dgp, statistic):
        self.dgp = dgp #staticmethod(dgp)  #no self
        self.statistic = statistic # staticmethod(statistic)  #no self

    def run(self, nrepl, statindices=None, dgpargs=[], statsargs=[]):
        '''run the actual Monte Carlo and save results


        '''
        self.nrepl = nrepl
        self.statindices = statindices
        self.dgpargs = dgpargs
        self.statsargs = statsargs

        dgp = self.dgp
        statfun = self.statistic # name ?

        #single return statistic
        if statindices is None:
            self.nreturn = nreturns = 1
            mcres = np.zeros(nrepl)
            for ii in range(nrepl-1):
                x = dgp(*dgpargs) #(1e-4+np.random.randn(nobs)).cumsum()
                mcres[ii] = statfun(x, *statsargs) #unitroot_adf(x, 2,trendorder=0, autolag=None)
        #more than one return statistic
        else:
            self.nreturn = nreturns = len(statindices)
            self.mcres = mcres = np.zeros((nrepl, nreturns))
            for ii in range(nrepl-1):
                x = dgp(*dgpargs) #(1e-4+np.random.randn(nobs)).cumsum()
                ret = statfun(x, *statsargs)
                mcres[ii] = [ret[i] for i in statindices]

        self.mcres = mcres

    def histogram(self, idx=None, critval=None):
        '''calculate histogram values

        does not do any plotting
        '''
        if self.mcres.ndim == 2:
            if idx is not None:
                mcres = self.mcres[:,idx]
            else:
                raise ValueError('currently only 1 statistic at a time')
        else:
            mcres = self.mcres

        if critval is None:
            histo = np.histogram(mcres, bins=10)
        else:
            if not critval[0] == -np.inf:
                bins=np.r_[-np.inf, critval, np.inf]
            if not critval[0] == -np.inf:
                bins=np.r_[bins, np.inf]
            histo = np.histogram(mcres,
                                 bins=np.r_[-np.inf, critval, np.inf])

        self.histo = histo
        self.cumhisto = np.cumsum(histo[0])*1./self.nrepl
        self.cumhistoreversed = np.cumsum(histo[0][::-1])[::-1]*1./self.nrepl
        return histo, self.cumhisto, self.cumhistoreversed

    def quantiles(self, idx=None, frac=[0.01, 0.025, 0.05, 0.1, 0.975]):
        '''calculate quantiles of Monte Carlo results

        '''

        if self.mcres.ndim == 2:
            if not idx is None:
                mcres = self.mcres[:,idx]
            else:
                raise ValueError('currently only 1 statistic at a time')
        else:
            mcres = self.mcres

        self.frac = frac = np.asarray(frac)
        self.mcressort = mcressort = np.sort(self.mcres)
        return frac, mcressort[(self.nrepl*frac).astype(int)]

if __name__ == '__main__':

    examples = ['adf']
    if 'adf' in examples:

        x = np.random.randn(20)
        print(acorr_ljungbox(x,4))
        print(unitroot_adf(x))

        nrepl = 100
        nobs = 100
        mcres = np.zeros(nrepl)
        for ii in range(nrepl-1):
            x = (1e-4+np.random.randn(nobs)).cumsum()
            mcres[ii] = unitroot_adf(x, 2,trendorder=0, autolag=None)[0]

        print((mcres<-2.57).sum())
        print(np.histogram(mcres))
        mcressort = np.sort(mcres)
        for ratio in [0.01, 0.025, 0.05, 0.1]:
            print(ratio, mcressort[int(nrepl*ratio)])

        print('critical values in Green table 20.5')
        print('sample size = 100')
        print('with constant')
        print('0.01: -19.8,  0.025: -16.3, 0.05: -13.7, 0.01: -11.0, 0.975: 0.47')

        print('0.01: -3.50,  0.025: -3.17, 0.05: -2.90, 0.01: -2.58, 0.975: 0.26')
        crvdg = dict([map(float,s.split(':')) for s in ('0.01: -19.8,  0.025: -16.3, 0.05: -13.7, 0.01: -11.0, 0.975: 0.47'.split(','))])
        crvd = dict([map(float,s.split(':')) for s in ('0.01: -3.50,  0.025: -3.17, 0.05: -2.90, 0.01: -2.58, 0.975: 0.26'.split(','))])
        '''
        >>> crvd
        {0.050000000000000003: -13.699999999999999, 0.97499999999999998: 0.46999999999999997, 0.025000000000000001: -16.300000000000001, 0.01: -11.0}
        >>> sorted(crvd.values())
        [-16.300000000000001, -13.699999999999999, -11.0, 0.46999999999999997]
        '''

        #for trend = 0
        crit_5lags0p05 =-4.41519 + (-14.0406)/nobs + (-12.575)/nobs**2
        print(crit_5lags0p05)


        adfstat, _,_,resstore = unitroot_adf(x, 2,trendorder=0, autolag=None, store=1)

        print((mcres>crit_5lags0p05).sum())

        print(resstore.resols.model.exog[-5:])
        print(x[-5:])

        print(np.histogram(mcres, bins=[-np.inf, -3.5, -3.17, -2.9 , -2.58,  0.26, np.inf]))

        print(mcressort[(nrepl*(np.array([0.01, 0.025, 0.05, 0.1, 0.975]))).astype(int)])


        def randwalksim(nobs=100, drift=0.0):
            return (drift+np.random.randn(nobs)).cumsum()

        def normalnoisesim(nobs=500, loc=0.0):
            return (loc+np.random.randn(nobs))

        def adf20(x):
            return unitroot_adf(x, 2,trendorder=0, autolag=None)[:2]

        print('\nResults with MC class')
        mc1 = StatTestMC(randwalksim, adf20)
        mc1.run(1000, statindices=[0,1])
        print(mc1.histogram(0, critval=[-3.5, -3.17, -2.9 , -2.58,  0.26]))
        print(mc1.quantiles(0))

        print('\nLjung Box')

        def lb4(x):
            s,p = acorr_ljungbox(x, lags=4)
            return s[-1], p[-1]

        def lb4(x):
            s,p = acorr_ljungbox(x, lags=1)
            return s[0], p[0]

        print('Results with MC class')
        mc1 = StatTestMC(normalnoisesim, lb4)
        mc1.run(1000, statindices=[0,1])
        print(mc1.histogram(1, critval=[0.01, 0.025, 0.05, 0.1, 0.975]))
        print(mc1.quantiles(1))
        print(mc1.quantiles(0))
        print(mc1.histogram(0))

    nobs = 100
    x = np.ones((nobs,2))
    x[:,1] = np.arange(nobs)/20.
    y = x.sum(1) + 1.01*(1+1.5*(x[:,1]>10))*np.random.rand(nobs)
    print(het_goldfeldquandt(y,x, 1))

    y = x.sum(1) + 1.01*(1+0.5*(x[:,1]>10))*np.random.rand(nobs)
    print(het_goldfeldquandt(y,x, 1))

    y = x.sum(1) + 1.01*(1-0.5*(x[:,1]>10))*np.random.rand(nobs)
    print(het_goldfeldquandt(y,x, 1))

    print(het_breuschpagan(y,x))
    print(het_white(y,x))

    f, fp, fo = het_goldfeldquandt(y,x, 1)
    print(f, fp)
    resgq = het_goldfeldquandt(y,x, 1, retres=True)
    print(resgq)

    #this is just a syntax check:
    print(_neweywestcov(y, x))

    resols1 = OLS(y, x).fit()
    print(_neweywestcov(resols1.resid, x))
    print(resols1.cov_params())
    print(resols1.HC0_se)
    print(resols1.cov_HC0)

    y = x.sum(1) + 10.*(1-0.5*(x[:,1]>10))*np.random.rand(nobs)
    print(HetGoldfeldQuandt().run(y,x, 1, alternative='dec'))<|MERGE_RESOLUTION|>--- conflicted
+++ resolved
@@ -37,11 +37,8 @@
 from statsmodels.tools.tools import add_constant
 from statsmodels.tsa.stattools import acf, adfuller
 from statsmodels.tsa.tsatools import lagmat
-<<<<<<< HEAD
 from statsmodels.compat.numpy import np_matrix_rank
 from statsmodels.stats.base import (Statistics, Hypothesis, TestResult)
-=======
->>>>>>> 5b121770
 
 
 # get the old signature back so the examples work
