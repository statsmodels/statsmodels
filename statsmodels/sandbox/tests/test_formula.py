--- conflicted
+++ resolved
@@ -8,22 +8,17 @@
 import numpy as np
 import numpy.random as R
 import numpy.linalg as L
-<<<<<<< HEAD
-from numpy.testing import assert_almost_equal, assert_equal
-=======
+
 from numpy.testing import assert_almost_equal, assert_equal, assert_, \
     assert_raises
->>>>>>> 66254589
 
 from statsmodels.sandbox import formula #, contrast #, utils
 from statsmodels.sandbox import contrast_old as contrast
 
 
-<<<<<<< HEAD
-class TestTerm(unittest.TestCase):
-=======
+
 class TestTerm(object):
->>>>>>> 66254589
+
 
     def test_init(self):
         t1 = formula.Term("trivial")
@@ -59,11 +54,9 @@
         f = intercept * t1
         assert_equal(str(f), str(formula.Formula(t1)))
 
-<<<<<<< HEAD
-class TestFormula(unittest.TestCase):
-=======
+
 class TestFormula(object):
->>>>>>> 66254589
+
 
     def setup(self):
         self.X = R.standard_normal((40,10))
