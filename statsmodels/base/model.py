--- conflicted
+++ resolved
@@ -270,23 +270,11 @@
         # user-supplied and numerically evaluated estimate frprime doesn't take
         # args in most (any?) of the optimize function
 
-<<<<<<< HEAD
-        # Scale the problem to make it easier for the solvers
-        nobs = self.endog.shape[0]
-        optscale = 1.0 / nobs  
-        # Should this be passed with kwargs or as a separate keyword arg?
-        kwargs['optscale'] = optscale 
-        f = lambda params, *args: -optscale * self.loglike(params, *args)
-        score = lambda params: -optscale * self.score(params)
-        try:
-            hess = lambda params: -optscale * self.hessian(params)
-=======
         nobs = self.endog.shape[0]
         f = lambda params, *args: -self.loglike(params, *args) / nobs
         score = lambda params: -self.score(params) / nobs
         try:
             hess = lambda params: -self.hessian(params) / nobs
->>>>>>> 18d1a5e3
         except:
             hess = None
 
