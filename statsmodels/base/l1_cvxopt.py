"""
Holds files for l1 regularization of LikelihoodModel, using cvxopt.
"""
import numpy as np
import pdb
import statsmodels.base.l1_solvers_common as l1_solvers_common
from cvxopt import solvers, matrix
# pdb.set_trace


def fit_l1_cvxopt_cp(
        f, score, start_params, args, kwargs, disp=False, maxiter=100,
        callback=None, retall=False, full_output=False, hess=None):
    """
    Solve the l1 regularized problem using cvxopt.solvers.cp

    Specifically:  We solve the convex but non-smooth problem
    .. math:: \\min_\\beta f(\\beta) + \\sum_k\\alpha_k |\\beta_k|
    via the transformation to the smooth, convex, constrained problem in twice
    as many variables (adding the "added variables" u_k)
    .. math:: \\min_{\\beta,u} f(\\beta) + \\sum_k\\alpha_k u_k,
    subject to
    .. math:: -u_k \\leq \\beta_k \\leq u_k.

    Theory dictates that, at the minimum, one of two conditions holds:
        i) abs(score[i]) == alpha[i]  and  params[i] != 0
        ii) abs(score[i]) <= alpha[i]  and  params[i] == 0

    Parameters
    ----------
    All the usual parameters from LikelhoodModel.fit

    Special kwargs
    ----------
    alpha : non-negative scalar or numpy array (same size as parameters)
        The weight multiplying the l1 penalty term
    trim_mode : 'auto, 'size', or 'off'
        If not 'off', trim (set to zero) parameters that would have been zero
            if the solver reached the theoretical minimum.
        If 'auto', trim params using the Theory above.
        If 'size', trim params if they have very small absolute value
    size_trim_tol : float or 'auto' (default = 'auto')
        For use when trim_mode === 'size'
    auto_trim_tol : float
        For sue when trim_mode == 'auto'.  Use
    qc_tol : float
        Print warning and don't allow auto trim when (ii) in "Theory" (above)
        is violated by this much.
    qc_verbose : Boolean
        If true, print out a full QC report upon failure
    abstol : float
        absolute accuracy (default: 1e-7).
    reltol : float
        relative accuracy (default: 1e-6).
    feastol : float
        tolerance for feasibility conditions (default: 1e-7).
    refinement : int
        number of iterative refinement steps when solving KKT equations
        (default: 1).
    """
    start_params = np.array(start_params).ravel('F')

    ## Extract arguments
    # k_params is total number of covariates, possibly including a leading constant.
    k_params = len(start_params)
    # The start point
    x0 = np.append(start_params, np.fabs(start_params))
    x0 = matrix(x0, (2 * k_params, 1))
    # The regularization parameter
<<<<<<< HEAD
    alpha = kwargs['optscale'] * np.array(kwargs['alpha']).ravel('F')
=======
    alpha = np.array(kwargs['alpha_rescaled']).ravel('F')
>>>>>>> 18d1a5e3
    # Make sure it's a vector
    alpha = alpha * np.ones(k_params)
    assert alpha.min() >= 0

    ## Wrap up functions for cvxopt
    f_0 = lambda x: _objective_func(f, x, k_params, alpha, *args)
    Df = lambda x: _fprime(score, x, k_params, alpha)
    G = _get_G(k_params)  # Inequality constraint matrix, Gx \leq h
    h = matrix(0.0, (2 * k_params, 1))  # RHS in inequality constraint
    H = lambda x, z: _hessian_wrapper(hess, x, z, k_params)

    ## Define the optimization function
    def F(x=None, z=None):
        if x is None:
            return 0, x0
        elif z is None:
            return f_0(x), Df(x)
        else:
            return f_0(x), Df(x), H(x, z)

    ## Convert optimization settings to cvxopt form
    solvers.options['show_progress'] = disp
    solvers.options['maxiters'] = maxiter
    if 'abstol' in kwargs:
        solvers.options['abstol'] = kwargs['abstol']
    if 'reltol' in kwargs:
        solvers.options['reltol'] = kwargs['reltol']
    if 'feastol' in kwargs:
        solvers.options['feastol'] = kwargs['feastol']
    if 'refinement' in kwargs:
        solvers.options['refinement'] = kwargs['refinement']

    ### Call the optimizer
    results = solvers.cp(F, G, h)
    x = np.asarray(results['x']).ravel()
    params = x[:k_params]

    ### Post-process
    # QC
    qc_tol = kwargs['qc_tol']
    qc_verbose = kwargs['qc_verbose']
    passed = l1_solvers_common.qc_results(
        params, alpha, score, qc_tol, qc_verbose)
    # Possibly trim
    trim_mode = kwargs['trim_mode']
    size_trim_tol = kwargs['size_trim_tol']
    auto_trim_tol = kwargs['auto_trim_tol']
    params, trimmed = l1_solvers_common.do_trim_params(
        params, k_params, alpha, score, passed, trim_mode, size_trim_tol,
        auto_trim_tol)

    ### Pack up return values for statsmodels
    # TODO These retvals are returned as mle_retvals...but the fit wasn't ML
    if full_output:
        fopt = f_0(x)
        gopt = float('nan')  # Objective is non-differentiable
        hopt = float('nan')
        iterations = float('nan')
        converged = 'True' if results['status'] == 'optimal'\
            else results['status']
        retvals = {
            'fopt': fopt, 'converged': converged, 'iterations': iterations,
            'gopt': gopt, 'hopt': hopt, 'trimmed': trimmed}
    else:
        x = np.array(results['x']).ravel()
        params = x[:k_params]

    ### Return results
    if full_output:
        return params, retvals
    else:
        return params


def _objective_func(f, x, k_params, alpha, *args):
    """
    The regularized objective function.
    """
    x_arr = np.asarray(x)
    params = x_arr[:k_params].ravel()
    u = x_arr[k_params:]
    # Call the numpy version
    objective_func_arr = f(params, *args) + (alpha * u).sum()
    # Return
    return matrix(objective_func_arr)


def _fprime(score, x, k_params, alpha):
    """
    The regularized derivative.
    """
    x_arr = np.asarray(x)
    params = x_arr[:k_params].ravel()
    # Call the numpy version
    # The derivative just appends a vector of constants
    fprime_arr = np.append(score(params), alpha)
    # Return
    return matrix(fprime_arr, (1, 2 * k_params))


def _get_G(k_params):
    """
    The linear inequality constraint matrix.
    """
    I = np.eye(k_params)
    A = np.concatenate((-I, -I), axis=1)
    B = np.concatenate((I, -I), axis=1)
    C = np.concatenate((A, B), axis=0)
    # Return
    return matrix(C)


def _hessian_wrapper(hess, x, z, k_params):
    """
    Wraps the hessian up in the form for cvxopt.

    cvxopt wants the hessian of the objective function and the constraints.  
        Since our constraints are linear, this part is all zeros.
    """
    x_arr = np.asarray(x)
    params = x_arr[:k_params].ravel()
    zh_x = np.asarray(z[0]) * hess(params)
    zero_mat = np.zeros(zh_x.shape)
    A = np.concatenate((zh_x, zero_mat), axis=1)
    B = np.concatenate((zero_mat, zero_mat), axis=1)
    zh_x_ext = np.concatenate((A, B), axis=0)
    return matrix(zh_x_ext, (2 * k_params, 2 * k_params))<|MERGE_RESOLUTION|>--- conflicted
+++ resolved
@@ -67,11 +67,7 @@
     x0 = np.append(start_params, np.fabs(start_params))
     x0 = matrix(x0, (2 * k_params, 1))
     # The regularization parameter
-<<<<<<< HEAD
-    alpha = kwargs['optscale'] * np.array(kwargs['alpha']).ravel('F')
-=======
     alpha = np.array(kwargs['alpha_rescaled']).ravel('F')
->>>>>>> 18d1a5e3
     # Make sure it's a vector
     alpha = alpha * np.ones(k_params)
     assert alpha.min() >= 0
