from __future__ import division

__all__ = ["ZeroInflatedPoisson", "ZeroInflatedGeneralizedPoisson",
           "ZeroInflatedNegativeBinomialP"]

import warnings
import numpy as np
import statsmodels.base.model as base
import statsmodels.base.wrapper as wrap
import statsmodels.regression.linear_model as lm
from statsmodels.discrete.discrete_model import (DiscreteModel, CountModel,
                                                 Poisson, Logit, CountResults,
                                                 L1CountResults, Probit,
                                                 _discrete_results_docs,
                                                 GeneralizedPoisson,
                                                 NegativeBinomialP)
from statsmodels.distributions import zipoisson, zigenpoisson, zinegbin
from statsmodels.tools.numdiff import (approx_fprime, approx_hess,
                                       approx_hess_cs, approx_fprime_cs)
from statsmodels.tools.decorators import (resettable_cache, cache_readonly)
from statsmodels.tools.sm_exceptions import ConvergenceWarning


_doc_zi_params = """
    exog_infl : array_like or None
        Explanatory variables for the binary inflation model, i.e. for
        mixing probability model. If None, then a constant is used.
    offset : array_like
        Offset is added to the linear prediction with coefficient equal to 1.
    exposure : array_like
        Log(exposure) is added to the linear prediction with coefficient
        equal to 1.
    inflation : string, 'logit' or 'probit'
        The model for the zero inflation, either Logit (default) or Probit
    """


class GenericZeroInflated(CountModel):
    __doc__ = """
    Generiz Zero Inflated model for count data

    %(params)s
    %(extra_params)s

    Attributes
    -----------
    endog : array
        A reference to the endogenous response variable
    exog : array
        A reference to the exogenous design.
    exog_infl: array
        A reference to the zero-inflated exogenous design.
    """ % {'params' : base._model_params_doc,
           'extra_params' : _doc_zi_params + base._missing_param_doc}

    def __init__(self, endog, exog, exog_infl=None, offset=None,
                 inflation='logit', exposure=None, missing='none', **kwargs):
        super(GenericZeroInflated, self).__init__(endog, exog, offset=offset,
                                                  exposure=exposure,
                                                  missing=missing, **kwargs)

        if exog_infl is None:
            self.k_inflate = 1
            self.exog_infl = np.ones((endog.size, self.k_inflate),
                                     dtype=np.float64)
        else:
            self.exog_infl = exog_infl
            self.k_inflate = exog_infl.shape[1]

        if len(exog.shape) == 1:
            self.k_exog = 1
        else:
            self.k_exog = exog.shape[1]

        self.infl = inflation
        if inflation == 'logit':
            self.model_infl = Logit(np.zeros(self.exog_infl.shape[0]),
                                    self.exog_infl)
            self._hessian_inflate = self._hessian_logit
        elif inflation == 'probit':
            self.model_infl = Probit(np.zeros(self.exog_infl.shape[0]),
                                    self.exog_infl)
            self._hessian_inflate = self._hessian_probit

        else:
            raise TypeError("inflation == %s, which is not handled"
                % inflation)

        self.inflation = inflation
        self.k_extra = self.k_inflate

        if len(self.exog) != len(self.exog_infl):
            raise ValueError('exog and exog_infl have different number of'
                             'observation. `missing` handling is not supported')

        infl_names = ['inflate_%s' % i for i in self.model_infl.data.param_names]
        self.exog_names[:] = infl_names + list(self.exog_names)
        self.exog_infl = np.asarray(self.exog_infl, dtype=np.float64)

        self._init_keys.extend(['exog_infl', 'inflation'])
        self._null_drop_keys = ['exog_infl']

    def loglike(self, params):
        """
        Loglikelihood of Generic Zero Inflated model

        Parameters
        ----------
        params : array-like
            The parameters of the model.

        Returns
        -------
        loglike : float
            The log-likelihood function of the model evaluated at `params`.
            See notes.

        Notes
        --------
        .. math:: \\ln L=\\sum_{y_{i}=0}\\ln(w_{i}+(1-w_{i})*P_{main\\_model})+
            \\sum_{y_{i}>0}(\\ln(1-w_{i})+L_{main\\_model})
            where P - pdf of main model, L - loglike function of main model.

        """
        return np.sum(self.loglikeobs(params))

    def loglikeobs(self, params):
        """
        Loglikelihood for observations of Generic Zero Inflated model

        Parameters
        ----------
        params : array-like
            The parameters of the model.

        Returns
        -------
        loglike : ndarray
            The log likelihood for each observation of the model evaluated
            at `params`. See Notes

        Notes
        --------
        .. math:: \\ln L=\\ln(w_{i}+(1-w_{i})*P_{main\\_model})+
            \\ln(1-w_{i})+L_{main\\_model}
            where P - pdf of main model, L - loglike function of main model.

        for observations :math:`i=1,...,n`

        """
        params_infl = params[:self.k_inflate]
        params_main = params[self.k_inflate:]

        y = self.endog
        w = self.model_infl.predict(params_infl)

        w = np.clip(w, np.finfo(float).eps, 1 - np.finfo(float).eps)
        llf_main = self.model_main.loglikeobs(params_main)
        zero_idx = np.nonzero(y == 0)[0]
        nonzero_idx = np.nonzero(y)[0]

        llf = np.zeros_like(y, dtype=np.float64)
        llf[zero_idx] = (np.log(w[zero_idx] +
            (1 - w[zero_idx]) * np.exp(llf_main[zero_idx])))
        llf[nonzero_idx] = np.log(1 - w[nonzero_idx]) + llf_main[nonzero_idx]

        return llf

    def fit(self, start_params=None, method='bfgs', maxiter=35,
            full_output=1, disp=1, callback=None,
            cov_type='nonrobust', cov_kwds=None, use_t=None, **kwargs):
        if start_params is None:
            offset = getattr(self, "offset", 0) + getattr(self, "exposure", 0)
            if np.size(offset) == 1 and offset == 0:
                offset = None
            start_params = self._get_start_params(start_params)

        if callback is None:
            # work around perfect separation callback #3895
            callback = lambda *x: x

        mlefit = super(GenericZeroInflated, self).fit(start_params=start_params,
                       maxiter=maxiter, disp=disp, method=method,
                       full_output=full_output, callback=callback,
                       **kwargs)

        zipfit = self.result_class(self, mlefit._results)
        result = self.result_class_wrapper(zipfit)

        if cov_kwds is None:
            cov_kwds = {}

        result._get_robustcov_results(cov_type=cov_type,
                                      use_self=True, use_t=use_t, **cov_kwds)
        return result

    fit.__doc__ = DiscreteModel.fit.__doc__

    def fit_regularized(self, start_params=None, method='l1',
            maxiter='defined_by_method', full_output=1, disp=1, callback=None,
            alpha=0, trim_mode='auto', auto_trim_tol=0.01, size_trim_tol=1e-4,
            qc_tol=0.03, **kwargs):

        if np.size(alpha) == 1 and alpha != 0:
            k_params = self.k_exog + self.k_inflate
            alpha = alpha * np.ones(k_params)

        extra = self.k_extra - self.k_inflate
        alpha_p = alpha[:-(self.k_extra - extra)] if (self.k_extra
            and np.size(alpha) > 1) else alpha
        if start_params is None:
            offset = getattr(self, "offset", 0) + getattr(self, "exposure", 0)
            if np.size(offset) == 1 and offset == 0:
                offset = None
            start_params = self.model_main.fit_regularized(
                start_params=start_params, method=method, maxiter=maxiter,
                full_output=full_output, disp=0, callback=callback,
                alpha=alpha_p, trim_mode=trim_mode, auto_trim_tol=auto_trim_tol,
                size_trim_tol=size_trim_tol, qc_tol=qc_tol, **kwargs).params
            start_params = np.append(np.ones(self.k_inflate), start_params)
        cntfit = super(CountModel, self).fit_regularized(
                start_params=start_params, method=method, maxiter=maxiter,
                full_output=full_output, disp=disp, callback=callback,
                alpha=alpha, trim_mode=trim_mode, auto_trim_tol=auto_trim_tol,
                size_trim_tol=size_trim_tol, qc_tol=qc_tol, **kwargs)

        if method in ['l1', 'l1_cvxopt_cp']:
            discretefit = self.result_class_reg(self, cntfit)
        else:
            raise TypeError(
                    "argument method == %s, which is not handled" % method)

        return self.result_class_reg_wrapper(discretefit)

    fit_regularized.__doc__ = DiscreteModel.fit_regularized.__doc__

    def score_obs(self, params):
        """
        Generic Zero Inflated model score (gradient) vector of the log-likelihood

        Parameters
        ----------
        params : array-like
            The parameters of the model

        Returns
        -------
        score : ndarray, 1-D
            The score vector of the model, i.e. the first derivative of the
            loglikelihood function, evaluated at `params`
        """
        params_infl = params[:self.k_inflate]
        params_main = params[self.k_inflate:]

        y = self.endog
        w = self.model_infl.predict(params_infl)
        w = np.clip(w, np.finfo(float).eps, 1 - np.finfo(float).eps)
        score_main = self.model_main.score_obs(params_main)
        llf_main = self.model_main.loglikeobs(params_main)
        llf = self.loglikeobs(params)
        zero_idx = np.nonzero(y == 0)[0]
        nonzero_idx = np.nonzero(y)[0]

        mu = self.model_main.predict(params_main)

        dldp = np.zeros((self.exog.shape[0], self.k_exog), dtype=np.float64)
        dldw = np.zeros_like(self.exog_infl, dtype=np.float64)

        dldp[zero_idx,:] = (score_main[zero_idx].T *
                     (1 - (w[zero_idx]) / np.exp(llf[zero_idx]))).T
        dldp[nonzero_idx,:] = score_main[nonzero_idx]

        if self.inflation == 'logit':
            dldw[zero_idx,:] =  (self.exog_infl[zero_idx].T * w[zero_idx] *
                                 (1 - w[zero_idx]) *
                                 (1 - np.exp(llf_main[zero_idx])) /
                                  np.exp(llf[zero_idx])).T
            dldw[nonzero_idx,:] = -(self.exog_infl[nonzero_idx].T *
                                    w[nonzero_idx]).T
        elif self.inflation == 'probit':
            return approx_fprime(params, self.loglikeobs)

        return np.hstack((dldw, dldp))

    def score(self, params):
        return self.score_obs(params).sum(0)

    def _hessian_main(self, params):
        pass

    def _hessian_logit(self, params):
        params_infl = params[:self.k_inflate]
        params_main = params[self.k_inflate:]

        y = self.endog
        w = self.model_infl.predict(params_infl)
        w = np.clip(w, np.finfo(float).eps, 1 - np.finfo(float).eps)
        score_main = self.model_main.score_obs(params_main)
        llf_main = self.model_main.loglikeobs(params_main)
        llf = self.loglikeobs(params)
        zero_idx = np.nonzero(y == 0)[0]
        nonzero_idx = np.nonzero(y)[0]

        hess_arr = np.zeros((self.k_inflate, self.k_exog + self.k_inflate))

        pmf = np.exp(llf)

        #d2l/dw2
        for i in range(self.k_inflate):
            for j in range(i, -1, -1):
                hess_arr[i, j] = ((
                    self.exog_infl[zero_idx, i] * self.exog_infl[zero_idx, j] *
                    (w[zero_idx] * (1 - w[zero_idx]) * ((1 -
                    np.exp(llf_main[zero_idx])) * (1 - 2 * w[zero_idx]) *
                    np.exp(llf[zero_idx]) - (w[zero_idx] - w[zero_idx]**2) *
                    (1 - np.exp(llf_main[zero_idx]))**2) /
                    pmf[zero_idx]**2)).sum() -
                    (self.exog_infl[nonzero_idx, i] * self.exog_infl[nonzero_idx, j] *
                    w[nonzero_idx] * (1 - w[nonzero_idx])).sum())

        #d2l/dpdw
        for i in range(self.k_inflate):
            for j in range(self.k_exog):
                hess_arr[i, j + self.k_inflate] = -(score_main[zero_idx, j] *
                    w[zero_idx] * (1 - w[zero_idx]) *
                    self.exog_infl[zero_idx, i] / pmf[zero_idx]).sum()

        return hess_arr

    def _hessian_probit(self, params):
        pass

    def hessian(self, params):
        """
        Generic Zero Inflated model Hessian matrix of the loglikelihood

        Parameters
        ----------
        params : array-like
            The parameters of the model

        Returns
        -------
        hess : ndarray, (k_vars, k_vars)
            The Hessian, second derivative of loglikelihood function,
            evaluated at `params`

        Notes
        -----
        """
        hess_arr_main = self._hessian_main(params)
        hess_arr_infl = self._hessian_inflate(params)

        if hess_arr_main is None or hess_arr_infl is None:
            return approx_hess(params, self.loglike)

        dim = self.k_exog + self.k_inflate

        hess_arr = np.zeros((dim, dim))

        hess_arr[:self.k_inflate,:] = hess_arr_infl
        hess_arr[self.k_inflate:,self.k_inflate:] = hess_arr_main

        tri_idx = np.triu_indices(self.k_exog + self.k_inflate, k=1)
        hess_arr[tri_idx] = hess_arr.T[tri_idx]

        return hess_arr

    def predict(self, params, exog=None, exog_infl=None, exposure=None,
                offset=None, which='mean'):
        """
        Predict response variable of a count model given exogenous variables.

        Parameters
        ----------
        params : array-like
            The parameters of the model
        exog : array, optional
            A reference to the exogenous design.
            If not assigned, will be used exog from fitting.
        exog_infl : array, optional
            A reference to the zero-inflated exogenous design.
            If not assigned, will be used exog from fitting.
        offset : array, optional
            Offset is added to the linear prediction with coefficient equal to 1.
        exposure : array, optional
            Log(exposure) is added to the linear prediction with coefficient
            equal to 1. If exposure is specified, then it will be logged by the method.
            The user does not need to log it first.
        which : string, optional
            Define values that will be predicted.
            'mean', 'mean-main', 'linear', 'mean-nonzero', 'prob-zero, 'prob', 'prob-main'
            Default is 'mean'.

        Notes
        -----
        """
        if exog is None:
            exog = self.exog

        if exog_infl is None:
            exog_infl = self.exog_infl

        if exposure is None:
            exposure = getattr(self, 'exposure', 0)
        else:
            exposure = np.log(exposure)

        if offset is None:
            offset = 0

        params_infl = params[:self.k_inflate]
        params_main = params[self.k_inflate:]

        prob_main = 1 - self.model_infl.predict(params_infl, exog_infl)

        lin_pred = np.dot(exog, params_main[:self.exog.shape[1]]) + exposure + offset

        # Refactor: This is pretty hacky,
        # there should be an appropriate predict method in model_main
        # this is just prob(y=0 | model_main)
        tmp_exog = self.model_main.exog
        tmp_endog = self.model_main.endog
        tmp_offset = getattr(self.model_main, 'offset', ['no'])
        tmp_exposure = getattr(self.model_main, 'exposure', ['no'])
        self.model_main.exog = exog
        self.model_main.endog = np.zeros((exog.shape[0]))
        self.model_main.offset = offset
        self.model_main.exposure = exposure
        llf = self.model_main.loglikeobs(params_main)
        self.model_main.exog = tmp_exog
        self.model_main.endog = tmp_endog
        # tmp_offset might be an array with elementwise equality testing
        if len(tmp_offset) == 1 and tmp_offset[0] == 'no':
            del self.model_main.offset
        else:
            self.model_main.offset = tmp_offset
        if len(tmp_exposure) == 1 and tmp_exposure[0] == 'no':
            del self.model_main.exposure
        else:
            self.model_main.exposure = tmp_exposure
        # end hack

        prob_zero = (1 - prob_main) + prob_main * np.exp(llf)

        if which == 'mean':
            return prob_main * np.exp(lin_pred)
        elif which == 'mean-main':
            return np.exp(lin_pred)
        elif which == 'linear':
            return lin_pred
        elif which == 'mean-nonzero':
            return prob_main * np.exp(lin_pred) / (1 - prob_zero)
        elif which == 'prob-zero':
            return prob_zero
        elif which == 'prob-main':
            return prob_main
        elif which == 'prob':
            return self._predict_prob(params, exog, exog_infl, exposure, offset)
        else:
            raise ValueError('which = %s is not available' % which)


class ZeroInflatedPoisson(GenericZeroInflated):
    __doc__ = """
    Poisson Zero Inflated model for count data

    %(params)s
    %(extra_params)s

    Attributes
    -----------
    endog : array
        A reference to the endogenous response variable
    exog : array
        A reference to the exogenous design.
    exog_infl: array
        A reference to the zero-inflated exogenous design.
    """ % {'params' : base._model_params_doc,
           'extra_params' : _doc_zi_params + base._missing_param_doc}

    def __init__(self, endog, exog, exog_infl=None, offset=None, exposure=None,
                 inflation='logit', missing='none', **kwargs):
        super(ZeroInflatedPoisson, self).__init__(endog, exog, offset=offset,
                                                  inflation=inflation,
                                                  exog_infl=exog_infl,
                                                  exposure=exposure,
                                                  missing=missing, **kwargs)
        self.model_main = Poisson(self.endog, self.exog, offset=offset,
                                  exposure=exposure)
        self.distribution = zipoisson
        self.result_class = ZeroInflatedPoissonResults
        self.result_class_wrapper = ZeroInflatedPoissonResultsWrapper
        self.result_class_reg = L1ZeroInflatedPoissonResults
        self.result_class_reg_wrapper = L1ZeroInflatedPoissonResultsWrapper

    def _hessian_main(self, params):
        params_infl = params[:self.k_inflate]
        params_main = params[self.k_inflate:]

        y = self.endog
        w = self.model_infl.predict(params_infl)
        w = np.clip(w, np.finfo(float).eps, 1 - np.finfo(float).eps)
        score = self.score(params)
        zero_idx = np.nonzero(y == 0)[0]
        nonzero_idx = np.nonzero(y)[0]

        mu = self.model_main.predict(params_main)

        hess_arr = np.zeros((self.k_exog, self.k_exog))

        coeff = (1 + w[zero_idx] * (np.exp(mu[zero_idx]) - 1))

        #d2l/dp2
        for i in range(self.k_exog):
            for j in range(i, -1, -1):
                hess_arr[i, j] = ((
                    self.exog[zero_idx, i] * self.exog[zero_idx, j] *
                    mu[zero_idx] * (w[zero_idx] - 1) * (1 / coeff -
                    w[zero_idx] * mu[zero_idx] * np.exp(mu[zero_idx]) /
                    coeff**2)).sum() - (mu[nonzero_idx] * self.exog[nonzero_idx, i] *
                    self.exog[nonzero_idx, j]).sum())

        return hess_arr

    def _predict_prob(self, params, exog, exog_infl, exposure, offset):
        params_infl = params[:self.k_inflate]
        params_main = params[self.k_inflate:]

        counts = np.atleast_2d(np.arange(0, np.max(self.endog)+1))

        if len(exog_infl.shape) < 2:
            transform = True
            w = np.atleast_2d(
                self.model_infl.predict(params_infl, exog_infl))[:, None]
        else:
            transform = False
            w = self.model_infl.predict(params_infl, exog_infl)[:, None]

        w = np.clip(w, np.finfo(float).eps, 1 - np.finfo(float).eps)
        mu = self.model_main.predict(params_main, exog,
            offset=offset)[:, None]
        result = self.distribution.pmf(counts, mu, w)
        return result[0] if transform else result

    def _get_start_params(self, start_params=None):
        if start_params is None:
            start_params = self.model_main.fit(disp=0, method="nm").params
            start_params = np.append(np.ones(self.k_inflate) * 0.1,
                                     start_params)
        return start_params


class ZeroInflatedGeneralizedPoisson(GenericZeroInflated):
    __doc__ = """
    Zero Inflated Generalized Poisson model for count data

    %(params)s
    %(extra_params)s

    Attributes
    ----------
    endog : array
        A reference to the endogenous response variable
    exog : array
        A reference to the exogenous design.
    exog_infl: array
        A reference to the zero-inflated exogenous design.
    p: scalar
        P denotes parametrizations for ZIGP regression.
    """ % {'params' : base._model_params_doc,
           'extra_params' : _doc_zi_params +
           """p : float
        dispersion power parameter for the GeneralizedPoisson model.  p=1 for
        ZIGP-1 and p=2 for ZIGP-2. Default is p=2
    """ + base._missing_param_doc}

    def __init__(self, endog, exog, exog_infl=None, offset=None, exposure=None,
                 inflation='logit', p=2, missing='none', **kwargs):
        super(ZeroInflatedGeneralizedPoisson, self).__init__(endog, exog,
                                                  offset=offset,
                                                  inflation=inflation,
                                                  exog_infl=exog_infl,
                                                  exposure=exposure,
                                                  missing=missing, **kwargs)
        self.model_main = GeneralizedPoisson(self.endog, self.exog,
            offset=offset, exposure=exposure, p=p)
        self.distribution = zigenpoisson
        self.k_exog += 1
        self.k_extra += 1
        self.exog_names.append("alpha")
        self.result_class = ZeroInflatedGeneralizedPoissonResults
        self.result_class_wrapper = ZeroInflatedGeneralizedPoissonResultsWrapper
        self.result_class_reg = L1ZeroInflatedGeneralizedPoissonResults
        self.result_class_reg_wrapper = L1ZeroInflatedGeneralizedPoissonResultsWrapper

    def _get_init_kwds(self):
        kwds = super(ZeroInflatedGeneralizedPoisson, self)._get_init_kwds()
        kwds['p'] = self.model_main.parameterization + 1
        return kwds

    def _predict_prob(self, params, exog, exog_infl, exposure, offset):
        params_infl = params[:self.k_inflate]
        params_main = params[self.k_inflate:]

        p = self.model_main.parameterization
        counts = np.atleast_2d(np.arange(0, np.max(self.endog)+1))

        if len(exog_infl.shape) < 2:
            transform = True
            w = np.atleast_2d(
                self.model_infl.predict(params_infl, exog_infl))[:, None]
        else:
            transform = False
            w = self.model_infl.predict(params_infl, exog_infl)[:, None]

        w[w == 1.] = np.nextafter(1, 0)
        mu = self.model_main.predict(params_main, exog,
            exposure=exposure, offset=offset)[:, None]
        result = self.distribution.pmf(counts, mu, params_main[-1], p, w)
        return result[0] if transform else result

<<<<<<< HEAD
    def _get_start_params(self, start_params=None):
        if start_params is None:
            zmod = ZeroInflatedPoisson(self.endog, self.exog,
                                       exog_infl=self.exog_infl)
            start_params = zmod.fit(disp=0).params
            start_params = np.append(start_params, 0.1)
=======
    def _get_start_params(self):
        with warnings.catch_warnings():
            warnings.simplefilter("ignore", category=ConvergenceWarning)
            start_params = ZeroInflatedPoisson(self.endog, self.exog,
                exog_infl=self.exog_infl).fit(disp=0).params
        start_params = np.append(start_params, 0.1)
>>>>>>> 98d67db9
        return start_params


class ZeroInflatedNegativeBinomialP(GenericZeroInflated):
    __doc__ = """
    Zero Inflated Generalized Negative Binomial model for count data

    %(params)s
    %(extra_params)s

    Attributes
    -----------
    endog : array
        A reference to the endogenous response variable
    exog : array
        A reference to the exogenous design.
    exog_infl: array
        A reference to the zero-inflated exogenous design.
    p: scalar
        P denotes parametrizations for ZINB regression. p=1 for ZINB-1 and
    p=2 for ZINB-2. Default is p=2
    """ % {'params' : base._model_params_doc,
           'extra_params' : _doc_zi_params +
           """p : float
        dispersion power parameter for the NegativeBinomialP model.  p=1 for
        ZINB-1 and p=2 for ZINM-2. Default is p=2
    """ + base._missing_param_doc}

    def __init__(self, endog, exog, exog_infl=None, offset=None, exposure=None,
                 inflation='logit', p=2, missing='none', **kwargs):
        super(ZeroInflatedNegativeBinomialP, self).__init__(endog, exog,
                                                  offset=offset,
                                                  inflation=inflation,
                                                  exog_infl=exog_infl,
                                                  exposure=exposure,
                                                  missing=missing, **kwargs)
        self.model_main = NegativeBinomialP(self.endog, self.exog,
            offset=offset, exposure=exposure, p=p)
        self.distribution = zinegbin
        self.k_exog += 1
        self.k_extra += 1
        self.exog_names.append("alpha")
        self.result_class = ZeroInflatedNegativeBinomialResults
        self.result_class_wrapper = ZeroInflatedNegativeBinomialResultsWrapper
        self.result_class_reg = L1ZeroInflatedNegativeBinomialResults
        self.result_class_reg_wrapper = L1ZeroInflatedNegativeBinomialResultsWrapper

    def _get_init_kwds(self):
        kwds = super(ZeroInflatedNegativeBinomialP, self)._get_init_kwds()
        kwds['p'] = self.model_main.parameterization
        return kwds

    def _predict_prob(self, params, exog, exog_infl, exposure, offset):
        params_infl = params[:self.k_inflate]
        params_main = params[self.k_inflate:]

        p = self.model_main.parameterization
        counts = np.arange(0, np.max(self.endog)+1)

        if len(exog_infl.shape) < 2:
            transform = True
            w = np.atleast_2d(
                self.model_infl.predict(params_infl, exog_infl))[:, None]
        else:
            transform = False
            w = self.model_infl.predict(params_infl, exog_infl)[:, None]

        w = np.clip(w, np.finfo(float).eps, 1 - np.finfo(float).eps)
        mu = self.model_main.predict(params_main, exog,
            exposure=exposure, offset=offset)[:, None]
        result = self.distribution.pmf(counts, mu, params_main[-1], p, w)
        return result[0] if transform else result

<<<<<<< HEAD
    def _get_start_params(self, start_params=None):
        if start_params is None:
            start_params = self.model_main.fit(disp=0, method='nm').params
            start_params = np.append(np.zeros(self.k_inflate), start_params)
=======
    def _get_start_params(self):
        with warnings.catch_warnings():
            warnings.simplefilter("ignore", category=ConvergenceWarning)
            start_params = self.model_main.fit(disp=0, method='nm').params
        start_params = np.append(np.zeros(self.k_inflate), start_params)
>>>>>>> 98d67db9
        return start_params


class ZeroInflatedPoissonResults(CountResults):
    __doc__ = _discrete_results_docs % {
        "one_line_description" : "A results class for Zero Inflated Poisson",
                    "extra_attr" : ""}

    @cache_readonly
    def _dispersion_factor(self):
        mu = self.predict(which='linear')
        w = 1 - self.predict() / np.exp(self.predict(which='linear'))
        return (1 + w * np.exp(mu))

    def get_margeff(self, at='overall', method='dydx', atexog=None,
            dummy=False, count=False):
        """Get marginal effects of the fitted model.

        Not yet implemented for Zero Inflated Models
        """
        raise NotImplementedError("not yet implemented for zero inflation")


class L1ZeroInflatedPoissonResults(L1CountResults, ZeroInflatedPoissonResults):
    pass


class ZeroInflatedPoissonResultsWrapper(lm.RegressionResultsWrapper):
    pass
wrap.populate_wrapper(ZeroInflatedPoissonResultsWrapper,
                      ZeroInflatedPoissonResults)


class L1ZeroInflatedPoissonResultsWrapper(lm.RegressionResultsWrapper):
    pass
wrap.populate_wrapper(L1ZeroInflatedPoissonResultsWrapper,
                      L1ZeroInflatedPoissonResults)


class ZeroInflatedGeneralizedPoissonResults(CountResults):
    __doc__ = _discrete_results_docs % {
        "one_line_description" : "A results class for Zero Inflated Generalized Poisson",
                    "extra_attr" : ""}

    @cache_readonly
    def _dispersion_factor(self):
        p = self.model.model_main.parameterization
        alpha = self.params[self.model.k_inflate:][-1]
        mu = np.exp(self.predict(which='linear'))
        w = 1 - self.predict() / mu
        return ((1 + alpha * mu**p)**2 + w * mu)

    def get_margeff(self, at='overall', method='dydx', atexog=None,
            dummy=False, count=False):
        """Get marginal effects of the fitted model.

        Not yet implemented for Zero Inflated Models
        """
        raise NotImplementedError("not yet implemented for zero inflation")


class L1ZeroInflatedGeneralizedPoissonResults(L1CountResults,
        ZeroInflatedGeneralizedPoissonResults):
    pass


class ZeroInflatedGeneralizedPoissonResultsWrapper(
        lm.RegressionResultsWrapper):
    pass
wrap.populate_wrapper(ZeroInflatedGeneralizedPoissonResultsWrapper,
                      ZeroInflatedGeneralizedPoissonResults)


class L1ZeroInflatedGeneralizedPoissonResultsWrapper(
        lm.RegressionResultsWrapper):
    pass
wrap.populate_wrapper(L1ZeroInflatedGeneralizedPoissonResultsWrapper,
                      L1ZeroInflatedGeneralizedPoissonResults)


class ZeroInflatedNegativeBinomialResults(CountResults):
    __doc__ = _discrete_results_docs % {
        "one_line_description" : "A results class for Zero Inflated Genaralized Negative Binomial",
                    "extra_attr" : ""}

    @cache_readonly
    def _dispersion_factor(self):
        p = self.model.model_main.parameterization
        alpha = self.params[self.model.k_inflate:][-1]
        mu = np.exp(self.predict(which='linear'))
        w = 1 - self.predict() / mu
        return (1 + alpha * mu**(p-1) + w * mu)

    def get_margeff(self, at='overall', method='dydx', atexog=None,
            dummy=False, count=False):
        """Get marginal effects of the fitted model.

        Not yet implemented for Zero Inflated Models
        """
        raise NotImplementedError("not yet implemented for zero inflation")


class L1ZeroInflatedNegativeBinomialResults(L1CountResults,
        ZeroInflatedNegativeBinomialResults):
    pass


class ZeroInflatedNegativeBinomialResultsWrapper(
        lm.RegressionResultsWrapper):
    pass
wrap.populate_wrapper(ZeroInflatedNegativeBinomialResultsWrapper,
                      ZeroInflatedNegativeBinomialResults)


class L1ZeroInflatedNegativeBinomialResultsWrapper(
        lm.RegressionResultsWrapper):
    pass
wrap.populate_wrapper(L1ZeroInflatedNegativeBinomialResultsWrapper,
                      L1ZeroInflatedNegativeBinomialResults)<|MERGE_RESOLUTION|>--- conflicted
+++ resolved
@@ -544,10 +544,11 @@
         return result[0] if transform else result
 
     def _get_start_params(self, start_params=None):
-        if start_params is None:
-            start_params = self.model_main.fit(disp=0, method="nm").params
-            start_params = np.append(np.ones(self.k_inflate) * 0.1,
-                                     start_params)
+        if start_params is not None:
+            return start_params
+        
+        start_params = self.model_main.fit(disp=0, method="nm").params
+        start_params = np.append(np.ones(self.k_inflate) * 0.1, start_params)
         return start_params
 
 
@@ -620,21 +621,15 @@
         result = self.distribution.pmf(counts, mu, params_main[-1], p, w)
         return result[0] if transform else result
 
-<<<<<<< HEAD
     def _get_start_params(self, start_params=None):
-        if start_params is None:
-            zmod = ZeroInflatedPoisson(self.endog, self.exog,
-                                       exog_infl=self.exog_infl)
-            start_params = zmod.fit(disp=0).params
-            start_params = np.append(start_params, 0.1)
-=======
-    def _get_start_params(self):
+        if start_params is not None:
+            return start_params
+        
         with warnings.catch_warnings():
             warnings.simplefilter("ignore", category=ConvergenceWarning)
             start_params = ZeroInflatedPoisson(self.endog, self.exog,
                 exog_infl=self.exog_infl).fit(disp=0).params
         start_params = np.append(start_params, 0.1)
->>>>>>> 98d67db9
         return start_params
 
 
@@ -708,18 +703,13 @@
         result = self.distribution.pmf(counts, mu, params_main[-1], p, w)
         return result[0] if transform else result
 
-<<<<<<< HEAD
     def _get_start_params(self, start_params=None):
-        if start_params is None:
-            start_params = self.model_main.fit(disp=0, method='nm').params
-            start_params = np.append(np.zeros(self.k_inflate), start_params)
-=======
-    def _get_start_params(self):
+        if start_params is not None:
+            return start_params
         with warnings.catch_warnings():
             warnings.simplefilter("ignore", category=ConvergenceWarning)
             start_params = self.model_main.fit(disp=0, method='nm').params
         start_params = np.append(np.zeros(self.k_inflate), start_params)
->>>>>>> 98d67db9
         return start_params
 
 
