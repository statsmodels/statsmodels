"""
Limited dependent variable and qualitative variables.

Includes binary outcomes, count data, (ordered) ordinal data and limited
dependent variables.

General References
--------------------

A.C. Cameron and P.K. Trivedi.  `Regression Analysis of Count Data`.
    Cambridge, 1998

G.S. Madalla. `Limited-Dependent and Qualitative Variables in Econometrics`.
    Cambridge, 1983.

W. Greene. `Econometric Analysis`. Prentice Hall, 5th. edition. 2003.
"""
from __future__ import division

__all__ = ["Poisson", "Logit", "Probit", "MNLogit", "NegativeBinomial",
           "GeneralizedPoisson"]

from statsmodels.compat.python import lmap, range
import numpy as np
from scipy.special import gammaln
from scipy import stats, special
import statsmodels.tools.tools as tools
from statsmodels.tools import data as data_tools
from statsmodels.tools.decorators import resettable_cache, cache_readonly

from statsmodels.tools.sm_exceptions import PerfectSeparationError
from statsmodels.tools.numdiff import approx_fprime_cs
import statsmodels.base.model as base
from statsmodels.base.data import handle_data  # for mnlogit
import statsmodels.regression.linear_model as lm
import statsmodels.base.wrapper as wrap
from statsmodels.compat.numpy import np_matrix_rank
from pandas import get_dummies

from statsmodels.base.l1_slsqp import fit_l1_slsqp
from statsmodels.distributions import genpoisson_p
try:
    import cvxopt
    have_cvxopt = True
except ImportError:
    have_cvxopt = False

import warnings

#TODO: When we eventually get user-settable precision, we need to change
#      this
FLOAT_EPS = np.finfo(float).eps

#TODO: add options for the parameter covariance/variance
# ie., OIM, EIM, and BHHH see Green 21.4

_discrete_models_docs = """
"""

_discrete_results_docs = """
    %(one_line_description)s

    Parameters
    ----------
    model : A DiscreteModel instance
    params : array-like
        The parameters of a fitted model.
    hessian : array-like
        The hessian of the fitted model.
    scale : float
        A scale parameter for the covariance matrix.

    Returns
    -------
    *Attributes*

    aic : float
        Akaike information criterion.  `-2*(llf - p)` where `p` is the number
        of regressors including the intercept.
    bic : float
        Bayesian information criterion. `-2*llf + ln(nobs)*p` where `p` is the
        number of regressors including the intercept.
    bse : array
        The standard errors of the coefficients.
    df_resid : float
        See model definition.
    df_model : float
        See model definition.
    fitted_values : array
        Linear predictor XB.
    llf : float
        Value of the loglikelihood
    llnull : float
        Value of the constant-only loglikelihood
    llr : float
        Likelihood ratio chi-squared statistic; `-2*(llnull - llf)`
    llr_pvalue : float
        The chi-squared probability of getting a log-likelihood ratio
        statistic greater than llr.  llr has a chi-squared distribution
        with degrees of freedom `df_model`.
    prsquared : float
        McFadden's pseudo-R-squared. `1 - (llf / llnull)`
%(extra_attr)s"""

_l1_results_attr = """    nnz_params : Integer
        The number of nonzero parameters in the model.  Train with
        trim_params == True or else numerical error will distort this.
    trimmed : Boolean array
        trimmed[i] == True if the ith parameter was trimmed from the model."""


# helper for MNLogit (will be generally useful later)

def _numpy_to_dummies(endog):
    if endog.dtype.kind in ['S', 'O']:
        endog_dummies, ynames = tools.categorical(endog, drop=True,
                                                  dictnames=True)
    elif endog.ndim == 2:
        endog_dummies = endog
        ynames = range(endog.shape[1])
    else:
        endog_dummies, ynames = tools.categorical(endog, drop=True,
                                                  dictnames=True)
    return endog_dummies, ynames


def _pandas_to_dummies(endog):
    if endog.ndim == 2:
        if endog.shape[1] == 1:
            yname = endog.columns[0]
            endog_dummies = get_dummies(endog.iloc[:, 0])
        else:  # series
            yname = 'y'
            endog_dummies = endog
    else:
        yname = endog.name
        endog_dummies = get_dummies(endog)
    ynames = endog_dummies.columns.tolist()

    return endog_dummies, ynames, yname


#### Private Model Classes ####


class DiscreteModel(base.LikelihoodModel):
    """
    Abstract class for discrete choice models.

    This class does not do anything itself but lays out the methods and
    call signature expected of child classes in addition to those of
    statsmodels.model.LikelihoodModel.
    """
    def __init__(self, endog, exog, **kwargs):
        super(DiscreteModel, self).__init__(endog, exog, **kwargs)
        self.raise_on_perfect_prediction = True

    def initialize(self):
        """
        Initialize is called by
        statsmodels.model.LikelihoodModel.__init__
        and should contain any preprocessing that needs to be done for a model.
        """
        # assumes constant
        exog_rank = np_matrix_rank(self.exog)
        self.df_model = float(exog_rank - 1)
        self.df_resid = float(self.exog.shape[0] - exog_rank)

    def cdf(self, X):
        """
        The cumulative distribution function of the model.
        """
        raise NotImplementedError

    def pdf(self, X):
        """
        The probability density (mass) function of the model.
        """
        raise NotImplementedError

    def _check_perfect_pred(self, params, *args):
        endog = self.endog
        fittedvalues = self.cdf(np.dot(self.exog, params[:self.exog.shape[1]]))
        if (self.raise_on_perfect_prediction and
                np.allclose(fittedvalues - endog, 0)):
            msg = "Perfect separation detected, results not available"
            raise PerfectSeparationError(msg)

    def fit(self, start_params=None, method='newton', maxiter=35,
            full_output=1, disp=1, callback=None, **kwargs):
        """
        Fit the model using maximum likelihood.

        The rest of the docstring is from
        statsmodels.base.model.LikelihoodModel.fit
        """
        if callback is None:
            callback = self._check_perfect_pred
        else:
            pass # make a function factory to have multiple call-backs

        mlefit = super(DiscreteModel, self).fit(start_params=start_params,
                method=method, maxiter=maxiter, full_output=full_output,
                disp=disp, callback=callback, **kwargs)

        return mlefit # up to subclasses to wrap results

    fit.__doc__ += base.LikelihoodModel.fit.__doc__

    def fit_regularized(self, start_params=None, method='l1',
                        maxiter='defined_by_method', full_output=1, disp=True,
                        callback=None, alpha=0, trim_mode='auto',
                        auto_trim_tol=0.01, size_trim_tol=1e-4, qc_tol=0.03,
                        qc_verbose=False, **kwargs):
        """
        Fit the model using a regularized maximum likelihood.
        The regularization method AND the solver used is determined by the
        argument method.

        Parameters
        ----------
        start_params : array-like, optional
            Initial guess of the solution for the loglikelihood maximization.
            The default is an array of zeros.
        method : 'l1' or 'l1_cvxopt_cp'
            See notes for details.
        maxiter : Integer or 'defined_by_method'
            Maximum number of iterations to perform.
            If 'defined_by_method', then use method defaults (see notes).
        full_output : bool
            Set to True to have all available output in the Results object's
            mle_retvals attribute. The output is dependent on the solver.
            See LikelihoodModelResults notes section for more information.
        disp : bool
            Set to True to print convergence messages.
        fargs : tuple
            Extra arguments passed to the likelihood function, i.e.,
            loglike(x,*args)
        callback : callable callback(xk)
            Called after each iteration, as callback(xk), where xk is the
            current parameter vector.
        retall : bool
            Set to True to return list of solutions at each iteration.
            Available in Results object's mle_retvals attribute.
        alpha : non-negative scalar or numpy array (same size as parameters)
            The weight multiplying the l1 penalty term
        trim_mode : 'auto, 'size', or 'off'
            If not 'off', trim (set to zero) parameters that would have been
            zero if the solver reached the theoretical minimum.
            If 'auto', trim params using the Theory above.
            If 'size', trim params if they have very small absolute value
        size_trim_tol : float or 'auto' (default = 'auto')
            For use when trim_mode == 'size'
        auto_trim_tol : float
            For sue when trim_mode == 'auto'.  Use
        qc_tol : float
            Print warning and don't allow auto trim when (ii) (above) is
            violated by this much.
        qc_verbose : Boolean
            If true, print out a full QC report upon failure

        Notes
        -----
        Extra parameters are not penalized if alpha is given as a scalar.
        An example is the shape parameter in NegativeBinomial `nb1` and `nb2`.

        Optional arguments for the solvers (available in Results.mle_settings)::

            'l1'
                acc : float (default 1e-6)
                    Requested accuracy as used by slsqp
            'l1_cvxopt_cp'
                abstol : float
                    absolute accuracy (default: 1e-7).
                reltol : float
                    relative accuracy (default: 1e-6).
                feastol : float
                    tolerance for feasibility conditions (default: 1e-7).
                refinement : int
                    number of iterative refinement steps when solving KKT
                    equations (default: 1).


        Optimization methodology

        With :math:`L` the negative log likelihood, we solve the convex but
        non-smooth problem

        .. math:: \\min_\\beta L(\\beta) + \\sum_k\\alpha_k |\\beta_k|

        via the transformation to the smooth, convex, constrained problem
        in twice as many variables (adding the "added variables" :math:`u_k`)

        .. math:: \\min_{\\beta,u} L(\\beta) + \\sum_k\\alpha_k u_k,

        subject to

        .. math:: -u_k \\leq \\beta_k \\leq u_k.

        With :math:`\\partial_k L` the derivative of :math:`L` in the
        :math:`k^{th}` parameter direction, theory dictates that, at the
        minimum, exactly one of two conditions holds:

        (i) :math:`|\\partial_k L| = \\alpha_k`  and  :math:`\\beta_k \\neq 0`
        (ii) :math:`|\\partial_k L| \\leq \\alpha_k`  and  :math:`\\beta_k = 0`

        """
        ### Set attributes based on method
        if method in ['l1', 'l1_cvxopt_cp']:
            cov_params_func = self.cov_params_func_l1
        else:
            raise Exception("argument method == %s, which is not handled"
                            % method)

        ### Bundle up extra kwargs for the dictionary kwargs.  These are
        ### passed through super(...).fit() as kwargs and unpacked at
        ### appropriate times
        alpha = np.array(alpha)
        assert alpha.min() >= 0
        try:
            kwargs['alpha'] = alpha
        except TypeError:
            kwargs = dict(alpha=alpha)
        kwargs['alpha_rescaled'] = kwargs['alpha'] / float(self.endog.shape[0])
        kwargs['trim_mode'] = trim_mode
        kwargs['size_trim_tol'] = size_trim_tol
        kwargs['auto_trim_tol'] = auto_trim_tol
        kwargs['qc_tol'] = qc_tol
        kwargs['qc_verbose'] = qc_verbose

        ### Define default keyword arguments to be passed to super(...).fit()
        if maxiter == 'defined_by_method':
            if method == 'l1':
                maxiter = 1000
            elif method == 'l1_cvxopt_cp':
                maxiter = 70

        ## Parameters to pass to super(...).fit()
        # For the 'extra' parameters, pass all that are available,
        # even if we know (at this point) we will only use one.
        extra_fit_funcs = {'l1': fit_l1_slsqp}
        if have_cvxopt and method == 'l1_cvxopt_cp':
            from statsmodels.base.l1_cvxopt import fit_l1_cvxopt_cp
            extra_fit_funcs['l1_cvxopt_cp'] = fit_l1_cvxopt_cp
        elif method.lower() == 'l1_cvxopt_cp':
            message = ("Attempt to use l1_cvxopt_cp failed since cvxopt "
                        "could not be imported")

        if callback is None:
            callback = self._check_perfect_pred
        else:
            pass # make a function factory to have multiple call-backs

        mlefit = super(DiscreteModel, self).fit(start_params=start_params,
                method=method, maxiter=maxiter, full_output=full_output,
                disp=disp, callback=callback, extra_fit_funcs=extra_fit_funcs,
                cov_params_func=cov_params_func, **kwargs)

        return mlefit # up to subclasses to wrap results

    def cov_params_func_l1(self, likelihood_model, xopt, retvals):
        """
        Computes cov_params on a reduced parameter space
        corresponding to the nonzero parameters resulting from the
        l1 regularized fit.

        Returns a full cov_params matrix, with entries corresponding
        to zero'd values set to np.nan.
        """
        H = likelihood_model.hessian(xopt)
        trimmed = retvals['trimmed']
        nz_idx = np.nonzero(trimmed == False)[0]
        nnz_params = (trimmed == False).sum()
        if nnz_params > 0:
            H_restricted = H[nz_idx[:, None], nz_idx]
            # Covariance estimate for the nonzero params
            H_restricted_inv = np.linalg.inv(-H_restricted)
        else:
            H_restricted_inv = np.zeros(0)

        cov_params = np.nan * np.ones(H.shape)
        cov_params[nz_idx[:, None], nz_idx] = H_restricted_inv

        return cov_params

    def predict(self, params, exog=None, linear=False):
        """
        Predict response variable of a model given exogenous variables.
        """
        raise NotImplementedError

    def _derivative_exog(self, params, exog=None, dummy_idx=None,
            count_idx=None):
        """
        This should implement the derivative of the non-linear function
        """
        raise NotImplementedError

class BinaryModel(DiscreteModel):

    def __init__(self, endog, exog, **kwargs):
        super(BinaryModel, self).__init__(endog, exog, **kwargs)
        if (not issubclass(self.__class__, MultinomialModel) and
                not np.all((self.endog >= 0) & (self.endog <= 1))):
            raise ValueError("endog must be in the unit interval.")


    def predict(self, params, exog=None, linear=False):
        """
        Predict response variable of a model given exogenous variables.

        Parameters
        ----------
        params : array-like
            Fitted parameters of the model.
        exog : array-like
            1d or 2d array of exogenous values.  If not supplied, the
            whole exog attribute of the model is used.
        linear : bool, optional
            If True, returns the linear predictor dot(exog,params).  Else,
            returns the value of the cdf at the linear predictor.

        Returns
        -------
        array
            Fitted values at exog.
        """
        if exog is None:
            exog = self.exog
        if not linear:
            return self.cdf(np.dot(exog, params))
        else:
            return np.dot(exog, params)

    def fit_regularized(self, start_params=None, method='l1',
            maxiter='defined_by_method', full_output=1, disp=1, callback=None,
            alpha=0, trim_mode='auto', auto_trim_tol=0.01, size_trim_tol=1e-4,
            qc_tol=0.03, **kwargs):
        bnryfit = super(BinaryModel, self).fit_regularized(
                start_params=start_params, method=method, maxiter=maxiter,
                full_output=full_output, disp=disp, callback=callback,
                alpha=alpha, trim_mode=trim_mode, auto_trim_tol=auto_trim_tol,
                size_trim_tol=size_trim_tol, qc_tol=qc_tol, **kwargs)
        if method in ['l1', 'l1_cvxopt_cp']:
            discretefit = L1BinaryResults(self, bnryfit)
        else:
            raise Exception(
                    "argument method == %s, which is not handled" % method)
        return L1BinaryResultsWrapper(discretefit)
    fit_regularized.__doc__ = DiscreteModel.fit_regularized.__doc__

    def _derivative_predict(self, params, exog=None, transform='dydx'):
        """
        For computing marginal effects standard errors.

        This is used only in the case of discrete and count regressors to
        get the variance-covariance of the marginal effects. It returns
        [d F / d params] where F is the predict.

        Transform can be 'dydx' or 'eydx'. Checking is done in margeff
        computations for appropriate transform.
        """
        if exog is None:
            exog = self.exog
        dF = self.pdf(np.dot(exog, params))[:,None] * exog
        if 'ey' in transform:
            dF /= self.predict(params, exog)[:,None]
        return dF

    def _derivative_exog(self, params, exog=None, transform='dydx',
            dummy_idx=None, count_idx=None):
        """
        For computing marginal effects returns dF(XB) / dX where F(.) is
        the predicted probabilities

        transform can be 'dydx', 'dyex', 'eydx', or 'eyex'.

        Not all of these make sense in the presence of discrete regressors,
        but checks are done in the results in get_margeff.
        """
        #note, this form should be appropriate for
        ## group 1 probit, logit, logistic, cloglog, heckprob, xtprobit
        if exog is None:
            exog = self.exog
        margeff = np.dot(self.pdf(np.dot(exog, params))[:,None],
                                                          params[None,:])
        if 'ex' in transform:
            margeff *= exog
        if 'ey' in transform:
            margeff /= self.predict(params, exog)[:,None]
        if count_idx is not None:
            from statsmodels.discrete.discrete_margins import (
                    _get_count_effects)
            margeff = _get_count_effects(margeff, exog, count_idx, transform,
                    self, params)
        if dummy_idx is not None:
            from statsmodels.discrete.discrete_margins import (
                    _get_dummy_effects)
            margeff = _get_dummy_effects(margeff, exog, dummy_idx, transform,
                    self, params)
        return margeff

class MultinomialModel(BinaryModel):

    def _handle_data(self, endog, exog, missing, hasconst, **kwargs):
        if data_tools._is_using_ndarray_type(endog, None):
            endog_dummies, ynames = _numpy_to_dummies(endog)
            yname = 'y'
        elif data_tools._is_using_pandas(endog, None):
            endog_dummies, ynames, yname = _pandas_to_dummies(endog)
        else:
            endog = np.asarray(endog)
            endog_dummies, ynames = _numpy_to_dummies(endog)
            yname = 'y'

        if not isinstance(ynames, dict):
            ynames = dict(zip(range(endog_dummies.shape[1]), ynames))

        self._ynames_map = ynames
        data = handle_data(endog_dummies, exog, missing, hasconst, **kwargs)
        data.ynames = yname  # overwrite this to single endog name
        data.orig_endog = endog
        self.wendog = data.endog

        # repeating from upstream...
        for key in kwargs:
            try:
                setattr(self, key, data.__dict__.pop(key))
            except KeyError:
                pass
        return data

    def initialize(self):
        """
        Preprocesses the data for MNLogit.
        """
        super(MultinomialModel, self).initialize()
        # This is also a "whiten" method in other models (eg regression)
        self.endog = self.endog.argmax(1)  # turn it into an array of col idx
        self.J = self.wendog.shape[1]
        self.K = self.exog.shape[1]
        self.df_model *= (self.J-1)  # for each J - 1 equation.
        self.df_resid = self.exog.shape[0] - self.df_model - (self.J-1)

    def predict(self, params, exog=None, linear=False):
        """
        Predict response variable of a model given exogenous variables.

        Parameters
        ----------
        params : array-like
            2d array of fitted parameters of the model. Should be in the
            order returned from the model.
        exog : array-like
            1d or 2d array of exogenous values.  If not supplied, the
            whole exog attribute of the model is used. If a 1d array is given
            it assumed to be 1 row of exogenous variables. If you only have
            one regressor and would like to do prediction, you must provide
            a 2d array with shape[1] == 1.
        linear : bool, optional
            If True, returns the linear predictor dot(exog,params).  Else,
            returns the value of the cdf at the linear predictor.

        Notes
        -----
        Column 0 is the base case, the rest conform to the rows of params
        shifted up one for the base case.
        """
        if exog is None: # do here to accomodate user-given exog
            exog = self.exog
        if exog.ndim == 1:
            exog = exog[None]
        pred = super(MultinomialModel, self).predict(params, exog, linear)
        if linear:
            pred = np.column_stack((np.zeros(len(exog)), pred))
        return pred

    def fit(self, start_params=None, method='newton', maxiter=35,
            full_output=1, disp=1, callback=None, **kwargs):
        if start_params is None:
            start_params = np.zeros((self.K * (self.J-1)))
        else:
            start_params = np.asarray(start_params)
        callback = lambda x : None # placeholder until check_perfect_pred
        # skip calling super to handle results from LikelihoodModel
        mnfit = base.LikelihoodModel.fit(self, start_params = start_params,
                method=method, maxiter=maxiter, full_output=full_output,
                disp=disp, callback=callback, **kwargs)
        mnfit.params = mnfit.params.reshape(self.K, -1, order='F')
        mnfit = MultinomialResults(self, mnfit)
        return MultinomialResultsWrapper(mnfit)
    fit.__doc__ = DiscreteModel.fit.__doc__

    def fit_regularized(self, start_params=None, method='l1',
            maxiter='defined_by_method', full_output=1, disp=1, callback=None,
            alpha=0, trim_mode='auto', auto_trim_tol=0.01, size_trim_tol=1e-4,
            qc_tol=0.03, **kwargs):
        if start_params is None:
            start_params = np.zeros((self.K * (self.J-1)))
        else:
            start_params = np.asarray(start_params)
        mnfit = DiscreteModel.fit_regularized(
                self, start_params=start_params, method=method, maxiter=maxiter,
                full_output=full_output, disp=disp, callback=callback,
                alpha=alpha, trim_mode=trim_mode, auto_trim_tol=auto_trim_tol,
                size_trim_tol=size_trim_tol, qc_tol=qc_tol, **kwargs)
        mnfit.params = mnfit.params.reshape(self.K, -1, order='F')
        mnfit = L1MultinomialResults(self, mnfit)
        return L1MultinomialResultsWrapper(mnfit)
    fit_regularized.__doc__ = DiscreteModel.fit_regularized.__doc__


    def _derivative_predict(self, params, exog=None, transform='dydx'):
        """
        For computing marginal effects standard errors.

        This is used only in the case of discrete and count regressors to
        get the variance-covariance of the marginal effects. It returns
        [d F / d params] where F is the predicted probabilities for each
        choice. dFdparams is of shape nobs x (J*K) x (J-1)*K.
        The zero derivatives for the base category are not included.

        Transform can be 'dydx' or 'eydx'. Checking is done in margeff
        computations for appropriate transform.
        """
        if exog is None:
            exog = self.exog
        if params.ndim == 1: # will get flatted from approx_fprime
            params = params.reshape(self.K, self.J-1, order='F')

        eXB = np.exp(np.dot(exog, params))
        sum_eXB = (1 + eXB.sum(1))[:,None]
        J, K = lmap(int, [self.J, self.K])
        repeat_eXB = np.repeat(eXB, J, axis=1)
        X = np.tile(exog, J-1)
        # this is the derivative wrt the base level
        F0 = -repeat_eXB * X / sum_eXB ** 2
        # this is the derivative wrt the other levels when
        # dF_j / dParams_j (ie., own equation)
        #NOTE: this computes too much, any easy way to cut down?
        F1 = eXB.T[:,:,None]*X * (sum_eXB - repeat_eXB) / (sum_eXB**2)
        F1 = F1.transpose((1,0,2)) # put the nobs index first

        # other equation index
        other_idx = ~np.kron(np.eye(J-1), np.ones(K)).astype(bool)
        F1[:, other_idx] = (-eXB.T[:,:,None]*X*repeat_eXB / \
                           (sum_eXB**2)).transpose((1,0,2))[:, other_idx]
        dFdX = np.concatenate((F0[:, None,:], F1), axis=1)

        if 'ey' in transform:
            dFdX /= self.predict(params, exog)[:, :, None]
        return dFdX

    def _derivative_exog(self, params, exog=None, transform='dydx',
            dummy_idx=None, count_idx=None):
        """
        For computing marginal effects returns dF(XB) / dX where F(.) is
        the predicted probabilities

        transform can be 'dydx', 'dyex', 'eydx', or 'eyex'.

        Not all of these make sense in the presence of discrete regressors,
        but checks are done in the results in get_margeff.

        For Multinomial models the marginal effects are

        P[j] * (params[j] - sum_k P[k]*params[k])

        It is returned unshaped, so that each row contains each of the J
        equations. This makes it easier to take derivatives of this for
        standard errors. If you want average marginal effects you can do
        margeff.reshape(nobs, K, J, order='F).mean(0) and the marginal effects
        for choice J are in column J
        """
        J = int(self.J) # number of alternative choices
        K = int(self.K) # number of variables
        #note, this form should be appropriate for
        ## group 1 probit, logit, logistic, cloglog, heckprob, xtprobit
        if exog is None:
            exog = self.exog
        if params.ndim == 1: # will get flatted from approx_fprime
            params = params.reshape(K, J-1, order='F')
        zeroparams = np.c_[np.zeros(K), params] # add base in

        cdf = self.cdf(np.dot(exog, params))
        margeff = np.array([cdf[:,[j]]* (zeroparams[:,j]-np.array([cdf[:,[i]]*
            zeroparams[:,i] for i in range(int(J))]).sum(0))
                          for j in range(J)])
        margeff = np.transpose(margeff, (1,2,0))
        # swap the axes to make sure margeff are in order nobs, K, J
        if 'ex' in transform:
            margeff *= exog
        if 'ey' in transform:
            margeff /= self.predict(params, exog)[:,None,:]

        if count_idx is not None:
            from statsmodels.discrete.discrete_margins import (
                    _get_count_effects)
            margeff = _get_count_effects(margeff, exog, count_idx, transform,
                    self, params)
        if dummy_idx is not None:
            from statsmodels.discrete.discrete_margins import (
                    _get_dummy_effects)
            margeff = _get_dummy_effects(margeff, exog, dummy_idx, transform,
                    self, params)
        return margeff.reshape(len(exog), -1, order='F')

class CountModel(DiscreteModel):
    def __init__(self, endog, exog, offset=None, exposure=None, missing='none',
                 **kwargs):
        super(CountModel, self).__init__(endog, exog, missing=missing,
                                         offset=offset,
                                         exposure=exposure, **kwargs)
        if exposure is not None:
            self.exposure = np.log(self.exposure)
        self._check_inputs(self.offset, self.exposure, self.endog)
        if offset is None:
            delattr(self, 'offset')
        if exposure is None:
            delattr(self, 'exposure')

    def _check_inputs(self, offset, exposure, endog):
        if offset is not None and offset.shape[0] != endog.shape[0]:
            raise ValueError("offset is not the same length as endog")

        if exposure is not None and exposure.shape[0] != endog.shape[0]:
            raise ValueError("exposure is not the same length as endog")

    def _get_init_kwds(self):
        # this is a temporary fixup because exposure has been transformed
        # see #1609
        kwds = super(CountModel, self)._get_init_kwds()
        if 'exposure' in kwds and kwds['exposure'] is not None:
            kwds['exposure'] = np.exp(kwds['exposure'])
        return kwds

    def predict(self, params, exog=None, exposure=None, offset=None,
                linear=False):
        """
        Predict response variable of a count model given exogenous variables.

        Notes
        -----
        If exposure is specified, then it will be logged by the method.
        The user does not need to log it first.
        """
        #TODO: add offset tp
        if exog is None:
            exog = self.exog
        
        if exposure is None:
            # If self.exposure exists, it will already be in logs.
            exposure = getattr(self, 'exposure', 0)
        else:
            exposure = np.log(exposure)

        if offset is None:
            offset = getattr(self, 'offset', 0)

        fitted = np.dot(exog, params[:exog.shape[1]])
        linpred = fitted + exposure + offset
        if not linear:
            return np.exp(linpred) # not cdf
        else:
            return linpred

    def _derivative_predict(self, params, exog=None, transform='dydx'):
        """
        For computing marginal effects standard errors.

        This is used only in the case of discrete and count regressors to
        get the variance-covariance of the marginal effects. It returns
        [d F / d params] where F is the predict.

        Transform can be 'dydx' or 'eydx'. Checking is done in margeff
        computations for appropriate transform.
        """
        if exog is None:
            exog = self.exog
        #NOTE: this handles offset and exposure
        dF = self.predict(params, exog)[:,None] * exog
        if 'ey' in transform:
            dF /= self.predict(params, exog)[:,None]
        return dF

    def _derivative_exog(self, params, exog=None, transform="dydx",
            dummy_idx=None, count_idx=None):
        """
        For computing marginal effects. These are the marginal effects
        d F(XB) / dX
        For the Poisson model F(XB) is the predicted counts rather than
        the probabilities.

        transform can be 'dydx', 'dyex', 'eydx', or 'eyex'.

        Not all of these make sense in the presence of discrete regressors,
        but checks are done in the results in get_margeff.
        """
        # group 3 poisson, nbreg, zip, zinb
        if exog is None:
            exog = self.exog
        k_extra = getattr(self, 'k_extra', 0)
        params_exog = params if k_extra == 0 else params[:-k_extra]
        margeff = self.predict(params, exog)[:,None] * params_exog[None,:]
        if 'ex' in transform:
            margeff *= exog
        if 'ey' in transform:
            margeff /= self.predict(params, exog)[:,None]

        if count_idx is not None:
            from statsmodels.discrete.discrete_margins import (
                    _get_count_effects)
            margeff = _get_count_effects(margeff, exog, count_idx, transform,
                    self, params)
        if dummy_idx is not None:
            from statsmodels.discrete.discrete_margins import (
                    _get_dummy_effects)
            margeff = _get_dummy_effects(margeff, exog, dummy_idx, transform,
                    self, params)
        return margeff

    def fit(self, start_params=None, method='newton', maxiter=35,
            full_output=1, disp=1, callback=None, **kwargs):
        cntfit = super(CountModel, self).fit(start_params=start_params,
                method=method, maxiter=maxiter, full_output=full_output,
                disp=disp, callback=callback, **kwargs)
        discretefit = CountResults(self, cntfit)
        return CountResultsWrapper(discretefit)
    fit.__doc__ = DiscreteModel.fit.__doc__

    def fit_regularized(self, start_params=None, method='l1',
            maxiter='defined_by_method', full_output=1, disp=1, callback=None,
            alpha=0, trim_mode='auto', auto_trim_tol=0.01, size_trim_tol=1e-4,
            qc_tol=0.03, **kwargs):
        cntfit = super(CountModel, self).fit_regularized(
                start_params=start_params, method=method, maxiter=maxiter,
                full_output=full_output, disp=disp, callback=callback,
                alpha=alpha, trim_mode=trim_mode, auto_trim_tol=auto_trim_tol,
                size_trim_tol=size_trim_tol, qc_tol=qc_tol, **kwargs)
        if method in ['l1', 'l1_cvxopt_cp']:
            discretefit = L1CountResults(self, cntfit)
        else:
            raise Exception(
                    "argument method == %s, which is not handled" % method)
        return L1CountResultsWrapper(discretefit)
    fit_regularized.__doc__ = DiscreteModel.fit_regularized.__doc__


class OrderedModel(DiscreteModel):
    pass

#### Public Model Classes ####

class Poisson(CountModel):
    __doc__ = """
    Poisson model for count data

%(params)s
    %(extra_params)s

    Attributes
    -----------
    endog : array
        A reference to the endogenous response variable
    exog : array
        A reference to the exogenous design.
    """ % {'params' : base._model_params_doc,
           'extra_params' :
           """offset : array_like
        Offset is added to the linear prediction with coefficient equal to 1.
    exposure : array_like
        Log(exposure) is added to the linear prediction with coefficient
        equal to 1.

    """ + base._missing_param_doc}


    def cdf(self, X):
        """
        Poisson model cumulative distribution function

        Parameters
        -----------
        X : array-like
            `X` is the linear predictor of the model.  See notes.

        Returns
        -------
        The value of the Poisson CDF at each point.

        Notes
        -----
        The CDF is defined as

        .. math:: \\exp\\left(-\\lambda\\right)\\sum_{i=0}^{y}\\frac{\\lambda^{i}}{i!}

        where :math:`\\lambda` assumes the loglinear model. I.e.,

        .. math:: \\ln\\lambda_{i}=X\\beta

        The parameter `X` is :math:`X\\beta` in the above formula.
        """
        y = self.endog
        return stats.poisson.cdf(y, np.exp(X))

    def pdf(self, X):
        """
        Poisson model probability mass function

        Parameters
        -----------
        X : array-like
            `X` is the linear predictor of the model.  See notes.

        Returns
        -------
        pdf : ndarray
            The value of the Poisson probability mass function, PMF, for each
            point of X.

        Notes
        --------
        The PMF is defined as

        .. math:: \\frac{e^{-\\lambda_{i}}\\lambda_{i}^{y_{i}}}{y_{i}!}

        where :math:`\\lambda` assumes the loglinear model. I.e.,

        .. math:: \\ln\\lambda_{i}=x_{i}\\beta

        The parameter `X` is :math:`x_{i}\\beta` in the above formula.
        """
        y = self.endog
        return np.exp(stats.poisson.logpmf(y, np.exp(X)))

    def loglike(self, params):
        """
        Loglikelihood of Poisson model

        Parameters
        ----------
        params : array-like
            The parameters of the model.

        Returns
        -------
        loglike : float
            The log-likelihood function of the model evaluated at `params`.
            See notes.

        Notes
        --------
        .. math:: \\ln L=\\sum_{i=1}^{n}\\left[-\\lambda_{i}+y_{i}x_{i}^{\\prime}\\beta-\\ln y_{i}!\\right]
        """
        offset = getattr(self, "offset", 0)
        exposure = getattr(self, "exposure", 0)
        XB = np.dot(self.exog, params) + offset + exposure
        endog = self.endog
        return np.sum(-np.exp(XB) +  endog*XB - gammaln(endog+1))

    def loglikeobs(self, params):
        """
        Loglikelihood for observations of Poisson model

        Parameters
        ----------
        params : array-like
            The parameters of the model.

        Returns
        -------
        loglike : array-like
            The log likelihood for each observation of the model evaluated
            at `params`. See Notes

        Notes
        --------
        .. math:: \\ln L_{i}=\\left[-\\lambda_{i}+y_{i}x_{i}^{\\prime}\\beta-\\ln y_{i}!\\right]

        for observations :math:`i=1,...,n`

        """
        offset = getattr(self, "offset", 0)
        exposure = getattr(self, "exposure", 0)
        XB = np.dot(self.exog, params) + offset + exposure
        endog = self.endog
        #np.sum(stats.poisson.logpmf(endog, np.exp(XB)))
        return -np.exp(XB) +  endog*XB - gammaln(endog+1)

    def fit(self, start_params=None, method='newton', maxiter=35,
            full_output=1, disp=1, callback=None, **kwargs):
        cntfit = super(CountModel, self).fit(start_params=start_params,
                method=method, maxiter=maxiter, full_output=full_output,
                disp=disp, callback=callback, **kwargs)

        if 'cov_type' in kwargs:
            cov_kwds = kwargs.get('cov_kwds', {})
            kwds = {'cov_type':kwargs['cov_type'], 'cov_kwds':cov_kwds}
        else:
            kwds = {}
        discretefit = PoissonResults(self, cntfit, **kwds)
        return PoissonResultsWrapper(discretefit)
    fit.__doc__ = DiscreteModel.fit.__doc__

    def fit_regularized(self, start_params=None, method='l1',
            maxiter='defined_by_method', full_output=1, disp=1, callback=None,
            alpha=0, trim_mode='auto', auto_trim_tol=0.01, size_trim_tol=1e-4,
            qc_tol=0.03, **kwargs):
        cntfit = super(CountModel, self).fit_regularized(
                start_params=start_params, method=method, maxiter=maxiter,
                full_output=full_output, disp=disp, callback=callback,
                alpha=alpha, trim_mode=trim_mode, auto_trim_tol=auto_trim_tol,
                size_trim_tol=size_trim_tol, qc_tol=qc_tol, **kwargs)
        if method in ['l1', 'l1_cvxopt_cp']:
            discretefit = L1PoissonResults(self, cntfit)
        else:
            raise Exception(
                    "argument method == %s, which is not handled" % method)
        return L1PoissonResultsWrapper(discretefit)

    fit_regularized.__doc__ = DiscreteModel.fit_regularized.__doc__


    def fit_constrained(self, constraints, start_params=None, **fit_kwds):
        """fit the model subject to linear equality constraints

        The constraints are of the form   `R params = q`
        where R is the constraint_matrix and q is the vector of
        constraint_values.

        The estimation creates a new model with transformed design matrix,
        exog, and converts the results back to the original parameterization.

        Parameters
        ----------
        constraints : formula expression or tuple
            If it is a tuple, then the constraint needs to be given by two
            arrays (constraint_matrix, constraint_value), i.e. (R, q).
            Otherwise, the constraints can be given as strings or list of
            strings.
            see t_test for details
        start_params : None or array_like
            starting values for the optimization. `start_params` needs to be
            given in the original parameter space and are internally
            transformed.
        **fit_kwds : keyword arguments
            fit_kwds are used in the optimization of the transformed model.

        Returns
        -------
        results : Results instance

        """

        #constraints = (R, q)
        # TODO: temporary trailing underscore to not overwrite the monkey
        #       patched version
        # TODO: decide whether to move the imports
        from patsy import DesignInfo
        from statsmodels.base._constraints import fit_constrained

        # same pattern as in base.LikelihoodModel.t_test
        lc = DesignInfo(self.exog_names).linear_constraint(constraints)
        R, q = lc.coefs, lc.constants

        # TODO: add start_params option, need access to tranformation
        #       fit_constrained needs to do the transformation
        params, cov, res_constr = fit_constrained(self, R, q,
                                                  start_params=start_params,
                                                  fit_kwds=fit_kwds)
        #create dummy results Instance, TODO: wire up properly
        res = self.fit(maxiter=0, method='nm', disp=0,
                       warn_convergence=False) # we get a wrapper back
        res.mle_retvals['fcall'] = res_constr.mle_retvals.get('fcall', np.nan)
        res.mle_retvals['iterations'] = res_constr.mle_retvals.get(
                                                        'iterations', np.nan)
        res.mle_retvals['converged'] = res_constr.mle_retvals['converged']
        res._results.params = params
        res._results.normalized_cov_params = cov
        k_constr = len(q)
        res._results.df_resid += k_constr
        res._results.df_model -= k_constr
        res._results.constraints = lc
        res._results.k_constr = k_constr
        res._results.results_constrained = res_constr
        return res


    def score(self, params):
        """
        Poisson model score (gradient) vector of the log-likelihood

        Parameters
        ----------
        params : array-like
            The parameters of the model

        Returns
        -------
        score : ndarray, 1-D
            The score vector of the model, i.e. the first derivative of the
            loglikelihood function, evaluated at `params`

        Notes
        -----
        .. math:: \\frac{\\partial\\ln L}{\\partial\\beta}=\\sum_{i=1}^{n}\\left(y_{i}-\\lambda_{i}\\right)x_{i}

        where the loglinear model is assumed

        .. math:: \\ln\\lambda_{i}=x_{i}\\beta
        """
        offset = getattr(self, "offset", 0)
        exposure = getattr(self, "exposure", 0)
        X = self.exog
        L = np.exp(np.dot(X,params) + offset + exposure)
        return np.dot(self.endog - L, X)

    def score_obs(self, params):
        """
        Poisson model Jacobian of the log-likelihood for each observation

        Parameters
        ----------
        params : array-like
            The parameters of the model

        Returns
        -------
        score : array-like
            The score vector (nobs, k_vars) of the model evaluated at `params`

        Notes
        -----
        .. math:: \\frac{\\partial\\ln L_{i}}{\\partial\\beta}=\\left(y_{i}-\\lambda_{i}\\right)x_{i}

        for observations :math:`i=1,...,n`

        where the loglinear model is assumed

        .. math:: \\ln\\lambda_{i}=x_{i}\\beta
        """
        offset = getattr(self, "offset", 0)
        exposure = getattr(self, "exposure", 0)
        X = self.exog
        L = np.exp(np.dot(X,params) + offset + exposure)
        return (self.endog - L)[:,None] * X

    def hessian(self, params):
        """
        Poisson model Hessian matrix of the loglikelihood

        Parameters
        ----------
        params : array-like
            The parameters of the model

        Returns
        -------
        hess : ndarray, (k_vars, k_vars)
            The Hessian, second derivative of loglikelihood function,
            evaluated at `params`

        Notes
        -----
        .. math:: \\frac{\\partial^{2}\\ln L}{\\partial\\beta\\partial\\beta^{\\prime}}=-\\sum_{i=1}^{n}\\lambda_{i}x_{i}x_{i}^{\\prime}

        where the loglinear model is assumed

        .. math:: \\ln\\lambda_{i}=x_{i}\\beta

        """
        offset = getattr(self, "offset", 0)
        exposure = getattr(self, "exposure", 0)
        X = self.exog
        L = np.exp(np.dot(X,params) + exposure + offset)
        return -np.dot(L*X.T, X)

class GeneralizedPoisson(CountModel):
    __doc__ = """
    Generalized Poisson model for count data

    %(params)s
    %(extra_params)s

    Attributes
    -----------
    endog : array
        A reference to the endogenous response variable
    exog : array
        A reference to the exogenous design.
    """ % {'params' : base._model_params_doc,
           'extra_params' :
    """
    p: scalar
        P denotes parametrizations for GP regression. p=1 for GP-1 and
    p=2 for GP-2. Default is p=1.
    offset : array_like
        Offset is added to the linear prediction with coefficient equal to 1.
    exposure : array_like
        Log(exposure) is added to the linear prediction with coefficient
        equal to 1.

    """ + base._missing_param_doc}

    def __init__(self, endog, exog, p = 1, offset=None,
                       exposure=None, missing='none', **kwargs):
        super(GeneralizedPoisson, self).__init__(endog, exog, offset=offset,
                                               exposure=exposure,
                                               missing=missing, **kwargs)
        self.parameterization = p - 1
        self.exog_names.append('alpha')
        self.k_extra = 1
        self._transparams = False

    def loglike(self, params):
        """
        Loglikelihood of Generalized Poisson model

        Parameters
        ----------
        params : array-like
            The parameters of the model.

        Returns
        -------
        loglike : float
            The log-likelihood function of the model evaluated at `params`.
            See notes.

        Notes
        --------
        .. math:: \\ln L=\\sum_{i=1}^{n}\\left[\\mu_{i}+(y_{i}-1)*ln(\\mu_{i}+
            \\alpha*\\mu_{i}^{p-1}*y_{i})-y_{i}*ln(1+\\alpha*\\mu_{i}^{p-1})-
            ln(y_{i}!)-\\frac{\\mu_{i}+\\alpha*\\mu_{i}^{p-1}*y_{i}}{1+\\alpha*
            \\mu_{i}^{p-1}}\\right]

        """
        return np.sum(self.loglikeobs(params))

    def loglikeobs(self, params):
        """
        Loglikelihood for observations of Generalized Poisson model

        Parameters
        ----------
        params : array-like
            The parameters of the model.

        Returns
        -------
        loglike : ndarray (nobs,)
            The log likelihood for each observation of the model evaluated
            at `params`. See Notes

        Notes
        --------
        .. math:: \\ln L=\\sum_{i=1}^{n}\\left[\\mu_{i}+(y_{i}-1)*ln(\\mu_{i}+
            \\alpha*\\mu_{i}^{p-1}*y_{i})-y_{i}*ln(1+\\alpha*\\mu_{i}^{p-1})-
            ln(y_{i}!)-\\frac{\\mu_{i}+\\alpha*\\mu_{i}^{p-1}*y_{i}}{1+\\alpha*
            \\mu_{i}^{p-1}}\\right]

        for observations :math:`i=1,...,n`
        """
        if self._transparams:
            alpha = np.exp(params[-1])
        else:
            alpha = params[-1]
        params = params[:-1]
        p = self.parameterization
        endog = self.endog
        mu = self.predict(params)
        mu_p = np.power(mu, p)
        a1 = 1 + alpha * mu_p
        a2 = mu + (a1 - 1) * endog
        return (np.log(mu) + (endog - 1) * np.log(a2) - endog *
                np.log(a1) - gammaln(endog + 1) - a2 / a1)

    def fit(self, start_params=None, method='bfgs', maxiter=35,
            full_output=1, disp=1, callback=None, use_transparams = False,
            cov_type='nonrobust', cov_kwds=None, use_t=None, **kwargs):
        """
        Parameters
        ----------
        use_transparams : bool
            This parameter enable internal transformation to impose non-negativity.
            True to enable. Default is False.
            use_transparams=True imposes the no underdispersion (alpha > 0) constaint.
            In case use_transparams=True and method="newton" or "ncg" transformation
            is ignored.
        """
        if use_transparams and method not in ['newton', 'ncg']:
            self._transparams = True
        else:
            if use_transparams:
                warnings.warn("Paramter \"use_transparams\" is ignored",
                              RuntimeWarning)
            self._transparams = False 

        if start_params is None:
            offset = getattr(self, "offset", 0) + getattr(self, "exposure", 0)
            if np.size(offset) == 1 and offset == 0:
                offset = None
            mod_poi = Poisson(self.endog, self.exog, offset=offset)
            start_params = mod_poi.fit(disp=0, method=method).params
            start_params = np.append(start_params, 0.1)
        mlefit = super(GeneralizedPoisson, self).fit(start_params=start_params,
                        maxiter=maxiter, method=method, disp=disp,
                        full_output=full_output, callback=lambda x:x,
                        **kwargs)


        if use_transparams and method not in ["newton", "ncg"]:
            self._transparams = False
            mlefit._results.params[-1] = np.exp(mlefit._results.params[-1])

        gpfit = GeneralizedPoissonResults(self, mlefit._results)
        result = GeneralizedPoissonResultsWrapper(gpfit)

        if cov_kwds is None:
            cov_kwds = {}

        result._get_robustcov_results(cov_type=cov_type,
                                      use_self=True, use_t=use_t, **cov_kwds)
        return result

    fit.__doc__ = DiscreteModel.fit.__doc__ + fit.__doc__

    def fit_regularized(self, start_params=None, method='l1',
            maxiter='defined_by_method', full_output=1, disp=1, callback=None,
            alpha=0, trim_mode='auto', auto_trim_tol=0.01, size_trim_tol=1e-4,
            qc_tol=0.03, **kwargs):
        
        if np.size(alpha) == 1 and alpha != 0:
            k_params = self.exog.shape[1] + self.k_extra
            alpha = alpha * np.ones(k_params)
            alpha[-1] = 0

        alpha_p = alpha[:-1] if (self.k_extra and np.size(alpha) > 1) else alpha
        self._transparams = False
        if start_params is None:
            offset = getattr(self, "offset", 0) + getattr(self, "exposure", 0)
            if np.size(offset) == 1 and offset == 0:
                offset = None
            mod_poi = Poisson(self.endog, self.exog, offset=offset)
            start_params = mod_poi.fit_regularized(
                start_params=start_params, method=method, maxiter=maxiter,
                full_output=full_output, disp=0, callback=callback,
                alpha=alpha_p, trim_mode=trim_mode, auto_trim_tol=auto_trim_tol,
                size_trim_tol=size_trim_tol, qc_tol=qc_tol, **kwargs).params
            start_params = np.append(start_params, 0.1)

        cntfit = super(CountModel, self).fit_regularized(
                start_params=start_params, method=method, maxiter=maxiter,
                full_output=full_output, disp=disp, callback=callback,
                alpha=alpha, trim_mode=trim_mode, auto_trim_tol=auto_trim_tol,
                size_trim_tol=size_trim_tol, qc_tol=qc_tol, **kwargs)

        if method in ['l1', 'l1_cvxopt_cp']:
            discretefit = L1GeneralizedPoissonResults(self, cntfit)
        else:
            raise Exception(
                    "argument method == %s, which is not handled" % method)

        return L1GeneralizedPoissonResultsWrapper(discretefit)

    fit_regularized.__doc__ = DiscreteModel.fit_regularized.__doc__

    def score(self, params):
        """
        Generalized Poisson model score (gradient) vector of the log-likelihood

        Parameters
        ----------
        params : array-like
            The parameters of the model

        Returns
        -------
        score : ndarray, 1-D
            The score vector of the model, i.e. the first derivative of the
            loglikelihood function, evaluated at `params`
        """
        if self._transparams:
            alpha = np.exp(params[-1])
        else:
            alpha = params[-1]
        params = params[:-1]
        p = self.parameterization
        exog = self.exog
        y = self.endog[:,None]
        mu = self.predict(params)[:,None]
        mu_p = np.power(mu, p)
        a1 = 1 + alpha * mu_p
        a2 = mu + alpha * mu_p * y
        a3 = alpha * p * mu ** (p - 1)
        a4 = a3 * y
        dmudb = mu * exog

        dalpha = (mu_p * (y * ((y - 1) / a2 - 2 / a1) + a2 / a1**2)).sum()
        dparams = dmudb * (-a4 / a1 + a3 * a2 / (a1 ** 2) + (1 + a4) *
                  ((y - 1) / a2 - 1 / a1) + 1 / mu)

        if self._transparams:
            return np.r_[dparams.sum(0), dalpha*alpha]
        else:
            return np.r_[dparams.sum(0), dalpha]

    def _score_p(self, params):
        """
        Generalized Poisson model derivative of the log-likelihood by p-parameter

        Parameters
        ----------
        params : array-like
            The parameters of the model

        Returns
        -------
        dldp : float
            dldp is first derivative of the loglikelihood function, 
        evaluated at `p-parameter`.
        """
        if self._transparams:
            alpha = np.exp(params[-1])
        else:
            alpha = params[-1]
        params = params[:-1]
        p = self.parameterization
        exog = self.exog
        y = self.endog[:,None]
        mu = self.predict(params)[:,None]
        mu_p = np.power(mu, p)
        a1 = 1 + alpha * mu_p
        a2 = mu + alpha * mu_p * y

        dp = np.sum((np.log(mu) * ((a2 - mu) * ((y - 1) / a2 - 2 / a1) + (a1 - 1) *
              a2 / a1 ** 2)))
        return dp

    def hessian(self, params):
        """
        Generalized Poisson model Hessian matrix of the loglikelihood

        Parameters
        ----------
        params : array-like
            The parameters of the model

        Returns
        -------
        hess : ndarray, (k_vars, k_vars)
            The Hessian, second derivative of loglikelihood function,
            evaluated at `params`
        """
        if self._transparams:
            alpha = np.exp(params[-1])
        else:
            alpha = params[-1]

        params = params[:-1]
        p = self.parameterization
        exog = self.exog
        y = self.endog[:,None]
        mu = self.predict(params)[:,None]
        mu_p = np.power(mu, p)
        a1 = 1 + alpha * mu_p
        a2 = mu + alpha * mu_p * y
        a3 = alpha * p * mu ** (p - 1)
        a4 = a3 * y
        a5 = p * mu ** (p - 1)
        dmudb = mu * exog

        # for dl/dparams dparams
        dim = exog.shape[1]
        hess_arr = np.empty((dim+1,dim+1))

        for i in range(dim):
            for j in range(i + 1):
                hess_arr[i,j] = np.sum(mu * exog[:,i,None] * exog[:,j,None] *
                    (mu * (a3 * a4 / a1**2 - 2 * a3**2 * a2 / a1**3 + 2 * a3 *
                    (a4 + 1) / a1**2 - a4 * p / (mu * a1) + a3 * p * a2 /
                    (mu * a1**2) + a4 / (mu * a1) - a3 * a2 / (mu * a1**2) +
                    (y - 1) * a4 * (p - 1) / (a2 * mu) - (y - 1) *
                    (1 + a4)**2 / a2**2 - a4 * (p - 1) / (a1 * mu) - 1 /
                    mu**2) + (-a4 / a1 + a3 * a2 / a1**2 + (y - 1) *
                    (1 + a4) / a2 - (1 + a4) / a1 + 1 / mu)), axis=0)
        tri_idx = np.triu_indices(dim, k=1)
        hess_arr[tri_idx] = hess_arr.T[tri_idx]

        # for dl/dparams dalpha
        dldpda = np.sum((2 * a4 * mu_p / a1**2 - 2 * a3 * mu_p * a2 / a1**3 -
                        mu_p * y * (y - 1) * (1 + a4) / a2**2 + mu_p *
                        (1 + a4) / a1**2 + a5 * y * (y - 1) / a2 - 2 *
                        a5 * y / a1 + a5 * a2 / a1**2) * dmudb,
                        axis=0)

        hess_arr[-1,:-1] = dldpda
        hess_arr[:-1,-1] = dldpda

        # for dl/dalpha dalpha
        dldada = mu_p**2 * (3 * y / a1**2 - y**2 * (y - 1) / a2**2 - 2 * a2 /
                            a1**3)

        hess_arr[-1,-1] = dldada.sum()

        return hess_arr

    def predict(self, params, exog=None, exposure=None, offset=None,
                which='mean'):
        """
        Predict response variable of a count model given exogenous variables.

        Notes
        -----
        If exposure is specified, then it will be logged by the method.
        The user does not need to log it first.
        """
        if exog is None:
            exog = self.exog
        
        if exposure is None:
            exposure = getattr(self, 'exposure', 0)
        elif exposure != 0:
            exposure = np.log(exposure)

        if offset is None:
            offset = getattr(self, 'offset', 0)

        fitted = np.dot(exog, params[:exog.shape[1]])
        linpred = fitted + exposure + offset

        if which == 'mean':
            return np.exp(linpred)
        elif which == 'linear':
            return linpred
        elif which =='prob':
            counts = np.atleast_2d(np.arange(0, np.max(self.endog)+1))
            mu = self.predict(params, exog=exog, exposure=exposure,
                              offset=offset)[:,None]
            return genpoisson_p.pmf(counts, mu, params[-1],
                                    self.parameterization + 1)
        else:
            raise ValueError('keyword \'which\' not recognized')


class Logit(BinaryModel):
    __doc__ = """
    Binary choice logit model

%(params)s
    %(extra_params)s

    Attributes
    -----------
    endog : array
        A reference to the endogenous response variable
    exog : array
        A reference to the exogenous design.
    """ % {'params' : base._model_params_doc,
           'extra_params' : base._missing_param_doc}

    def cdf(self, X):
        """
        The logistic cumulative distribution function

        Parameters
        ----------
        X : array-like
            `X` is the linear predictor of the logit model.  See notes.

        Returns
        -------
        1/(1 + exp(-X))

        Notes
        ------
        In the logit model,

        .. math:: \\Lambda\\left(x^{\\prime}\\beta\\right)=\\text{Prob}\\left(Y=1|x\\right)=\\frac{e^{x^{\\prime}\\beta}}{1+e^{x^{\\prime}\\beta}}
        """
        X = np.asarray(X)
        return 1/(1+np.exp(-X))

    def pdf(self, X):
        """
        The logistic probability density function

        Parameters
        -----------
        X : array-like
            `X` is the linear predictor of the logit model.  See notes.

        Returns
        -------
        pdf : ndarray
            The value of the Logit probability mass function, PMF, for each
            point of X. ``np.exp(-x)/(1+np.exp(-X))**2``

        Notes
        -----
        In the logit model,

        .. math:: \\lambda\\left(x^{\\prime}\\beta\\right)=\\frac{e^{-x^{\\prime}\\beta}}{\\left(1+e^{-x^{\\prime}\\beta}\\right)^{2}}
        """
        X = np.asarray(X)
        return np.exp(-X)/(1+np.exp(-X))**2

    def loglike(self, params):
        """
        Log-likelihood of logit model.

        Parameters
        -----------
        params : array-like
            The parameters of the logit model.

        Returns
        -------
        loglike : float
            The log-likelihood function of the model evaluated at `params`.
            See notes.

        Notes
        ------
        .. math:: \\ln L=\\sum_{i}\\ln\\Lambda\\left(q_{i}x_{i}^{\\prime}\\beta\\right)

        Where :math:`q=2y-1`. This simplification comes from the fact that the
        logistic distribution is symmetric.
        """
        q = 2*self.endog - 1
        X = self.exog
        return np.sum(np.log(self.cdf(q*np.dot(X,params))))

    def loglikeobs(self, params):
        """
        Log-likelihood of logit model for each observation.

        Parameters
        -----------
        params : array-like
            The parameters of the logit model.

        Returns
        -------
        loglike : ndarray
            The log likelihood for each observation of the model evaluated
            at `params`. See Notes

        Notes
        ------
        .. math:: \\ln L=\\sum_{i}\\ln\\Lambda\\left(q_{i}x_{i}^{\\prime}\\beta\\right)

        for observations :math:`i=1,...,n`

        where :math:`q=2y-1`. This simplification comes from the fact that the
        logistic distribution is symmetric.
        """
        q = 2*self.endog - 1
        X = self.exog
        return np.log(self.cdf(q*np.dot(X,params)))

    def score(self, params):
        """
        Logit model score (gradient) vector of the log-likelihood

        Parameters
        ----------
        params: array-like
            The parameters of the model

        Returns
        -------
        score : ndarray, 1-D
            The score vector of the model, i.e. the first derivative of the
            loglikelihood function, evaluated at `params`

        Notes
        -----
        .. math:: \\frac{\\partial\\ln L}{\\partial\\beta}=\\sum_{i=1}^{n}\\left(y_{i}-\\Lambda_{i}\\right)x_{i}
        """

        y = self.endog
        X = self.exog
        L = self.cdf(np.dot(X,params))
        return np.dot(y - L,X)

    def score_obs(self, params):
        """
        Logit model Jacobian of the log-likelihood for each observation

        Parameters
        ----------
        params: array-like
            The parameters of the model

        Returns
        -------
        jac : array-like
            The derivative of the loglikelihood for each observation evaluated
            at `params`.

        Notes
        -----
        .. math:: \\frac{\\partial\\ln L_{i}}{\\partial\\beta}=\\left(y_{i}-\\Lambda_{i}\\right)x_{i}

        for observations :math:`i=1,...,n`

        """

        y = self.endog
        X = self.exog
        L = self.cdf(np.dot(X, params))
        return (y - L)[:,None] * X

    def hessian(self, params):
        """
        Logit model Hessian matrix of the log-likelihood

        Parameters
        ----------
        params : array-like
            The parameters of the model

        Returns
        -------
        hess : ndarray, (k_vars, k_vars)
            The Hessian, second derivative of loglikelihood function,
            evaluated at `params`

        Notes
        -----
        .. math:: \\frac{\\partial^{2}\\ln L}{\\partial\\beta\\partial\\beta^{\\prime}}=-\\sum_{i}\\Lambda_{i}\\left(1-\\Lambda_{i}\\right)x_{i}x_{i}^{\\prime}
        """
        X = self.exog
        L = self.cdf(np.dot(X,params))
        return -np.dot(L*(1-L)*X.T,X)

    def fit(self, start_params=None, method='newton', maxiter=35,
            full_output=1, disp=1, callback=None, **kwargs):
        bnryfit = super(Logit, self).fit(start_params=start_params,
                method=method, maxiter=maxiter, full_output=full_output,
                disp=disp, callback=callback, **kwargs)

        discretefit = LogitResults(self, bnryfit)
        return BinaryResultsWrapper(discretefit)
    fit.__doc__ = DiscreteModel.fit.__doc__

class Probit(BinaryModel):
    __doc__ = """
    Binary choice Probit model

%(params)s
    %(extra_params)s

    Attributes
    -----------
    endog : array
        A reference to the endogenous response variable
    exog : array
        A reference to the exogenous design.
    """ % {'params' : base._model_params_doc,
           'extra_params' : base._missing_param_doc}

    def cdf(self, X):
        """
        Probit (Normal) cumulative distribution function

        Parameters
        ----------
        X : array-like
            The linear predictor of the model (XB).

        Returns
        --------
        cdf : ndarray
            The cdf evaluated at `X`.

        Notes
        -----
        This function is just an alias for scipy.stats.norm.cdf
        """
        return stats.norm._cdf(X)

    def pdf(self, X):
        """
        Probit (Normal) probability density function

        Parameters
        ----------
        X : array-like
            The linear predictor of the model (XB).

        Returns
        --------
        pdf : ndarray
            The value of the normal density function for each point of X.

        Notes
        -----
        This function is just an alias for scipy.stats.norm.pdf

        """
        X = np.asarray(X)
        return stats.norm._pdf(X)


    def loglike(self, params):
        """
        Log-likelihood of probit model (i.e., the normal distribution).

        Parameters
        ----------
        params : array-like
            The parameters of the model.

        Returns
        -------
        loglike : float
            The log-likelihood function of the model evaluated at `params`.
            See notes.

        Notes
        -----
        .. math:: \\ln L=\\sum_{i}\\ln\\Phi\\left(q_{i}x_{i}^{\\prime}\\beta\\right)

        Where :math:`q=2y-1`. This simplification comes from the fact that the
        normal distribution is symmetric.
        """

        q = 2*self.endog - 1
        X = self.exog
        return np.sum(np.log(np.clip(self.cdf(q*np.dot(X,params)),
            FLOAT_EPS, 1)))

    def loglikeobs(self, params):
        """
        Log-likelihood of probit model for each observation

        Parameters
        ----------
        params : array-like
            The parameters of the model.

        Returns
        -------
        loglike : array-like
            The log likelihood for each observation of the model evaluated
            at `params`. See Notes

        Notes
        -----
        .. math:: \\ln L_{i}=\\ln\\Phi\\left(q_{i}x_{i}^{\\prime}\\beta\\right)

        for observations :math:`i=1,...,n`

        where :math:`q=2y-1`. This simplification comes from the fact that the
        normal distribution is symmetric.
        """

        q = 2*self.endog - 1
        X = self.exog
        return np.log(np.clip(self.cdf(q*np.dot(X,params)), FLOAT_EPS, 1))


    def score(self, params):
        """
        Probit model score (gradient) vector

        Parameters
        ----------
        params : array-like
            The parameters of the model

        Returns
        -------
        score : ndarray, 1-D
            The score vector of the model, i.e. the first derivative of the
            loglikelihood function, evaluated at `params`

        Notes
        -----
        .. math:: \\frac{\\partial\\ln L}{\\partial\\beta}=\\sum_{i=1}^{n}\\left[\\frac{q_{i}\\phi\\left(q_{i}x_{i}^{\\prime}\\beta\\right)}{\\Phi\\left(q_{i}x_{i}^{\\prime}\\beta\\right)}\\right]x_{i}

        Where :math:`q=2y-1`. This simplification comes from the fact that the
        normal distribution is symmetric.
        """
        y = self.endog
        X = self.exog
        XB = np.dot(X,params)
        q = 2*y - 1
        # clip to get rid of invalid divide complaint
        L = q*self.pdf(q*XB)/np.clip(self.cdf(q*XB), FLOAT_EPS, 1 - FLOAT_EPS)
        return np.dot(L,X)

    def score_obs(self, params):
        """
        Probit model Jacobian for each observation

        Parameters
        ----------
        params : array-like
            The parameters of the model

        Returns
        -------
        jac : array-like
            The derivative of the loglikelihood for each observation evaluated
            at `params`.

        Notes
        -----
        .. math:: \\frac{\\partial\\ln L_{i}}{\\partial\\beta}=\\left[\\frac{q_{i}\\phi\\left(q_{i}x_{i}^{\\prime}\\beta\\right)}{\\Phi\\left(q_{i}x_{i}^{\\prime}\\beta\\right)}\\right]x_{i}

        for observations :math:`i=1,...,n`

        Where :math:`q=2y-1`. This simplification comes from the fact that the
        normal distribution is symmetric.
        """
        y = self.endog
        X = self.exog
        XB = np.dot(X,params)
        q = 2*y - 1
        # clip to get rid of invalid divide complaint
        L = q*self.pdf(q*XB)/np.clip(self.cdf(q*XB), FLOAT_EPS, 1 - FLOAT_EPS)
        return L[:,None] * X

    def hessian(self, params):
        """
        Probit model Hessian matrix of the log-likelihood

        Parameters
        ----------
        params : array-like
            The parameters of the model

        Returns
        -------
        hess : ndarray, (k_vars, k_vars)
            The Hessian, second derivative of loglikelihood function,
            evaluated at `params`

        Notes
        -----
        .. math:: \\frac{\\partial^{2}\\ln L}{\\partial\\beta\\partial\\beta^{\\prime}}=-\\lambda_{i}\\left(\\lambda_{i}+x_{i}^{\\prime}\\beta\\right)x_{i}x_{i}^{\\prime}

        where

        .. math:: \\lambda_{i}=\\frac{q_{i}\\phi\\left(q_{i}x_{i}^{\\prime}\\beta\\right)}{\\Phi\\left(q_{i}x_{i}^{\\prime}\\beta\\right)}

        and :math:`q=2y-1`
        """
        X = self.exog
        XB = np.dot(X,params)
        q = 2*self.endog - 1
        L = q*self.pdf(q*XB)/self.cdf(q*XB)
        return np.dot(-L*(L+XB)*X.T,X)

    def fit(self, start_params=None, method='newton', maxiter=35,
            full_output=1, disp=1, callback=None, **kwargs):
        bnryfit = super(Probit, self).fit(start_params=start_params,
                method=method, maxiter=maxiter, full_output=full_output,
                disp=disp, callback=callback, **kwargs)
        discretefit = ProbitResults(self, bnryfit)
        return BinaryResultsWrapper(discretefit)
    fit.__doc__ = DiscreteModel.fit.__doc__

class MNLogit(MultinomialModel):
    __doc__ = """
    Multinomial logit model

    Parameters
    ----------
    endog : array-like
        `endog` is an 1-d vector of the endogenous response.  `endog` can
        contain strings, ints, or floats.  Note that if it contains strings,
        every distinct string will be a category.  No stripping of whitespace
        is done.
    exog : array-like
        A nobs x k array where `nobs` is the number of observations and `k`
        is the number of regressors. An intercept is not included by default
        and should be added by the user. See `statsmodels.tools.add_constant`.
    %(extra_params)s

    Attributes
    ----------
    endog : array
        A reference to the endogenous response variable
    exog : array
        A reference to the exogenous design.
    J : float
        The number of choices for the endogenous variable. Note that this
        is zero-indexed.
    K : float
        The actual number of parameters for the exogenous design.  Includes
        the constant if the design has one.
    names : dict
        A dictionary mapping the column number in `wendog` to the variables
        in `endog`.
    wendog : array
        An n x j array where j is the number of unique categories in `endog`.
        Each column of j is a dummy variable indicating the category of
        each observation. See `names` for a dictionary mapping each column to
        its category.

    Notes
    -----
    See developer notes for further information on `MNLogit` internals.
    """ % {'extra_params' : base._missing_param_doc}

    def pdf(self, eXB):
        """
        NotImplemented
        """
        raise NotImplementedError

    def cdf(self, X):
        """
        Multinomial logit cumulative distribution function.

        Parameters
        ----------
        X : array
            The linear predictor of the model XB.

        Returns
        --------
        cdf : ndarray
            The cdf evaluated at `X`.

        Notes
        -----
        In the multinomial logit model.
        .. math:: \\frac{\\exp\\left(\\beta_{j}^{\\prime}x_{i}\\right)}{\\sum_{k=0}^{J}\\exp\\left(\\beta_{k}^{\\prime}x_{i}\\right)}
        """
        eXB = np.column_stack((np.ones(len(X)), np.exp(X)))
        return eXB/eXB.sum(1)[:,None]

    def loglike(self, params):
        """
        Log-likelihood of the multinomial logit model.

        Parameters
        ----------
        params : array-like
            The parameters of the multinomial logit model.

        Returns
        -------
        loglike : float
            The log-likelihood function of the model evaluated at `params`.
            See notes.

        Notes
        ------
        .. math:: \\ln L=\\sum_{i=1}^{n}\\sum_{j=0}^{J}d_{ij}\\ln\\left(\\frac{\\exp\\left(\\beta_{j}^{\\prime}x_{i}\\right)}{\\sum_{k=0}^{J}\\exp\\left(\\beta_{k}^{\\prime}x_{i}\\right)}\\right)

        where :math:`d_{ij}=1` if individual `i` chose alternative `j` and 0
        if not.
        """
        params = params.reshape(self.K, -1, order='F')
        d = self.wendog
        logprob = np.log(self.cdf(np.dot(self.exog,params)))
        return np.sum(d * logprob)

    def loglikeobs(self, params):
        """
        Log-likelihood of the multinomial logit model for each observation.

        Parameters
        ----------
        params : array-like
            The parameters of the multinomial logit model.

        Returns
        -------
        loglike : array-like
            The log likelihood for each observation of the model evaluated
            at `params`. See Notes

        Notes
        ------
        .. math:: \\ln L_{i}=\\sum_{j=0}^{J}d_{ij}\\ln\\left(\\frac{\\exp\\left(\\beta_{j}^{\\prime}x_{i}\\right)}{\\sum_{k=0}^{J}\\exp\\left(\\beta_{k}^{\\prime}x_{i}\\right)}\\right)

        for observations :math:`i=1,...,n`

        where :math:`d_{ij}=1` if individual `i` chose alternative `j` and 0
        if not.
        """
        params = params.reshape(self.K, -1, order='F')
        d = self.wendog
        logprob = np.log(self.cdf(np.dot(self.exog,params)))
        return d * logprob

    def score(self, params):
        """
        Score matrix for multinomial logit model log-likelihood

        Parameters
        ----------
        params : array
            The parameters of the multinomial logit model.

        Returns
        --------
        score : ndarray, (K * (J-1),)
            The 2-d score vector, i.e. the first derivative of the
            loglikelihood function, of the multinomial logit model evaluated at
            `params`.

        Notes
        -----
        .. math:: \\frac{\\partial\\ln L}{\\partial\\beta_{j}}=\\sum_{i}\\left(d_{ij}-\\frac{\\exp\\left(\\beta_{j}^{\\prime}x_{i}\\right)}{\\sum_{k=0}^{J}\\exp\\left(\\beta_{k}^{\\prime}x_{i}\\right)}\\right)x_{i}

        for :math:`j=1,...,J`

        In the multinomial model the score matrix is K x J-1 but is returned
        as a flattened array to work with the solvers.
        """
        params = params.reshape(self.K, -1, order='F')
        firstterm = self.wendog[:,1:] - self.cdf(np.dot(self.exog,
                                                  params))[:,1:]
        #NOTE: might need to switch terms if params is reshaped
        return np.dot(firstterm.T, self.exog).flatten()

    def loglike_and_score(self, params):
        """
        Returns log likelihood and score, efficiently reusing calculations.

        Note that both of these returned quantities will need to be negated
        before being minimized by the maximum likelihood fitting machinery.

        """
        params = params.reshape(self.K, -1, order='F')
        cdf_dot_exog_params = self.cdf(np.dot(self.exog, params))
        loglike_value = np.sum(self.wendog * np.log(cdf_dot_exog_params))
        firstterm = self.wendog[:, 1:] - cdf_dot_exog_params[:, 1:]
        score_array = np.dot(firstterm.T, self.exog).flatten()
        return loglike_value, score_array

    def score_obs(self, params):
        """
        Jacobian matrix for multinomial logit model log-likelihood

        Parameters
        ----------
        params : array
            The parameters of the multinomial logit model.

        Returns
        --------
        jac : array-like
            The derivative of the loglikelihood for each observation evaluated
            at `params` .

        Notes
        -----
        .. math:: \\frac{\\partial\\ln L_{i}}{\\partial\\beta_{j}}=\\left(d_{ij}-\\frac{\\exp\\left(\\beta_{j}^{\\prime}x_{i}\\right)}{\\sum_{k=0}^{J}\\exp\\left(\\beta_{k}^{\\prime}x_{i}\\right)}\\right)x_{i}

        for :math:`j=1,...,J`, for observations :math:`i=1,...,n`

        In the multinomial model the score vector is K x (J-1) but is returned
        as a flattened array. The Jacobian has the observations in rows and
        the flatteded array of derivatives in columns.
        """
        params = params.reshape(self.K, -1, order='F')
        firstterm = self.wendog[:,1:] - self.cdf(np.dot(self.exog,
                                                  params))[:,1:]
        #NOTE: might need to switch terms if params is reshaped
        return (firstterm[:,:,None] * self.exog[:,None,:]).reshape(self.exog.shape[0], -1)

    def hessian(self, params):
        """
        Multinomial logit Hessian matrix of the log-likelihood

        Parameters
        -----------
        params : array-like
            The parameters of the model

        Returns
        -------
        hess : ndarray, (J*K, J*K)
            The Hessian, second derivative of loglikelihood function with
            respect to the flattened parameters, evaluated at `params`

        Notes
        -----
        .. math:: \\frac{\\partial^{2}\\ln L}{\\partial\\beta_{j}\\partial\\beta_{l}}=-\\sum_{i=1}^{n}\\frac{\\exp\\left(\\beta_{j}^{\\prime}x_{i}\\right)}{\\sum_{k=0}^{J}\\exp\\left(\\beta_{k}^{\\prime}x_{i}\\right)}\\left[\\boldsymbol{1}\\left(j=l\\right)-\\frac{\\exp\\left(\\beta_{l}^{\\prime}x_{i}\\right)}{\\sum_{k=0}^{J}\\exp\\left(\\beta_{k}^{\\prime}x_{i}\\right)}\\right]x_{i}x_{l}^{\\prime}

        where
        :math:`\\boldsymbol{1}\\left(j=l\\right)` equals 1 if `j` = `l` and 0
        otherwise.

        The actual Hessian matrix has J**2 * K x K elements. Our Hessian
        is reshaped to be square (J*K, J*K) so that the solvers can use it.

        This implementation does not take advantage of the symmetry of
        the Hessian and could probably be refactored for speed.
        """
        params = params.reshape(self.K, -1, order='F')
        X = self.exog
        pr = self.cdf(np.dot(X,params))
        partials = []
        J = self.J
        K = self.K
        for i in range(J-1):
            for j in range(J-1): # this loop assumes we drop the first col.
                if i == j:
                    partials.append(\
                        -np.dot(((pr[:,i+1]*(1-pr[:,j+1]))[:,None]*X).T,X))
                else:
                    partials.append(-np.dot(((pr[:,i+1]*-pr[:,j+1])[:,None]*X).T,X))
        H = np.array(partials)
        # the developer's notes on multinomial should clear this math up
        H = np.transpose(H.reshape(J-1, J-1, K, K), (0, 2, 1, 3)).reshape((J-1)*K, (J-1)*K)
        return H


#TODO: Weibull can replaced by a survival analsysis function
# like stat's streg (The cox model as well)
#class Weibull(DiscreteModel):
#    """
#    Binary choice Weibull model
#
#    Notes
#    ------
#    This is unfinished and untested.
#    """
##TODO: add analytic hessian for Weibull
#    def initialize(self):
#        pass
#
#    def cdf(self, X):
#        """
#        Gumbell (Log Weibull) cumulative distribution function
#        """
##        return np.exp(-np.exp(-X))
#        return stats.gumbel_r.cdf(X)
#        # these two are equivalent.
#        # Greene table and discussion is incorrect.
#
#    def pdf(self, X):
#        """
#        Gumbell (LogWeibull) probability distribution function
#        """
#        return stats.gumbel_r.pdf(X)
#
#    def loglike(self, params):
#        """
#        Loglikelihood of Weibull distribution
#        """
#        X = self.exog
#        cdf = self.cdf(np.dot(X,params))
#        y = self.endog
#        return np.sum(y*np.log(cdf) + (1-y)*np.log(1-cdf))
#
#    def score(self, params):
#        y = self.endog
#        X = self.exog
#        F = self.cdf(np.dot(X,params))
#        f = self.pdf(np.dot(X,params))
#        term = (y*f/F + (1 - y)*-f/(1-F))
#        return np.dot(term,X)
#
#    def hessian(self, params):
#        hess = nd.Jacobian(self.score)
#        return hess(params)
#
#    def fit(self, start_params=None, method='newton', maxiter=35, tol=1e-08):
## The example had problems with all zero start values, Hessian = 0
#        if start_params is None:
#            start_params = OLS(self.endog, self.exog).fit().params
#        mlefit = super(Weibull, self).fit(start_params=start_params,
#                method=method, maxiter=maxiter, tol=tol)
#        return mlefit
#

class NegativeBinomial(CountModel):
    __doc__ = """
    Negative Binomial Model for count data

%(params)s
    %(extra_params)s

    Attributes
    -----------
    endog : array
        A reference to the endogenous response variable
    exog : array
        A reference to the exogenous design.

    References
    ----------

    References:

    Greene, W. 2008. "Functional forms for the negtive binomial model
        for count data". Economics Letters. Volume 99, Number 3, pp.585-590.
    Hilbe, J.M. 2011. "Negative binomial regression". Cambridge University
        Press.
    """ % {'params' : base._model_params_doc,
           'extra_params' :
           """loglike_method : string
        Log-likelihood type. 'nb2','nb1', or 'geometric'.
        Fitted value :math:`\\mu`
        Heterogeneity parameter :math:`\\alpha`

        - nb2: Variance equal to :math:`\\mu + \\alpha\\mu^2` (most common)
        - nb1: Variance equal to :math:`\\mu + \\alpha\\mu`
        - geometric: Variance equal to :math:`\\mu + \\mu^2`
    offset : array_like
        Offset is added to the linear prediction with coefficient equal to 1.
    exposure : array_like
        Log(exposure) is added to the linear prediction with coefficient
        equal to 1.

    """ + base._missing_param_doc}
    def __init__(self, endog, exog, loglike_method='nb2', offset=None,
                       exposure=None, missing='none', **kwargs):
        super(NegativeBinomial, self).__init__(endog, exog, offset=offset,
                                               exposure=exposure,
                                               missing=missing, **kwargs)
        self.loglike_method = loglike_method
        self._initialize()
        if loglike_method in ['nb2', 'nb1']:
            self.exog_names.append('alpha')
            self.k_extra = 1
        else:
            self.k_extra = 0
        # store keys for extras if we need to recreate model instance
        # we need to append keys that don't go to super
        self._init_keys.append('loglike_method')

    def _initialize(self):
        if self.loglike_method == 'nb2':
            self.hessian = self._hessian_nb2
            self.score = self._score_nbin
            self.loglikeobs = self._ll_nb2
            self._transparams = True # transform lnalpha -> alpha in fit
        elif self.loglike_method == 'nb1':
            self.hessian = self._hessian_nb1
            self.score = self._score_nb1
            self.loglikeobs = self._ll_nb1
            self._transparams = True # transform lnalpha -> alpha in fit
        elif self.loglike_method == 'geometric':
            self.hessian = self._hessian_geom
            self.score = self._score_geom
            self.loglikeobs = self._ll_geometric
        else:
            raise NotImplementedError("Likelihood type must nb1, nb2 or "
                                      "geometric")

    # Workaround to pickle instance methods
    def __getstate__(self):
        odict = self.__dict__.copy() # copy the dict since we change it
        del odict['hessian']
        del odict['score']
        del odict['loglikeobs']
        return odict

    def __setstate__(self, indict):
        self.__dict__.update(indict)
        self._initialize()

    def _ll_nbin(self, params, alpha, Q=0):
        endog = self.endog
        mu = self.predict(params)
        size = 1/alpha * mu**Q
        prob = size/(size+mu)
        coeff = (gammaln(size+endog) - gammaln(endog+1) -
                 gammaln(size))
        llf = coeff + size*np.log(prob) + endog*np.log(1-prob)
        return llf

    def _ll_nb2(self, params):
        if self._transparams: # got lnalpha during fit
            alpha = np.exp(params[-1])
        else:
            alpha = params[-1]
        return self._ll_nbin(params[:-1], alpha, Q=0)

    def _ll_nb1(self, params):
        if self._transparams: # got lnalpha during fit
            alpha = np.exp(params[-1])
        else:
            alpha = params[-1]
        return self._ll_nbin(params[:-1], alpha, Q=1)

    def _ll_geometric(self, params):
        # we give alpha of 1 because it's actually log(alpha) where alpha=0
        return self._ll_nbin(params, 1, 0)

    def loglike(self, params):
        r"""
        Loglikelihood for negative binomial model

        Parameters
        ----------
        params : array-like
            The parameters of the model. If `loglike_method` is nb1 or
            nb2, then the ancillary parameter is expected to be the
            last element.

        Returns
        -------
        llf : float
            The loglikelihood value at `params`

        Notes
        -----
        Following notation in Greene (2008), with negative binomial
        heterogeneity parameter :math:`\alpha`:

        .. math::

           \lambda_i &= exp(X\beta) \\
           \theta &= 1 / \alpha \\
           g_i &= \theta \lambda_i^Q \\
           w_i &= g_i/(g_i + \lambda_i) \\
           r_i &= \theta / (\theta+\lambda_i) \\
           ln \mathcal{L}_i &= ln \Gamma(y_i+g_i) - ln \Gamma(1+y_i) + g_iln (r_i) + y_i ln(1-r_i)

        where :math`Q=0` for NB2 and geometric and :math:`Q=1` for NB1.
        For the geometric, :math:`\alpha=0` as well.

        """
        llf = np.sum(self.loglikeobs(params))
        return llf

    def _score_geom(self, params):
        exog = self.exog
        y = self.endog[:,None]
        mu = self.predict(params)[:,None]
        dparams = exog * (y-mu)/(mu+1)
        return dparams.sum(0)

    def _score_nbin(self, params, Q=0):
        """
        Score vector for NB2 model
        """
        if self._transparams: # lnalpha came in during fit
            alpha = np.exp(params[-1])
        else:
            alpha = params[-1]
        params = params[:-1]
        exog = self.exog
        y = self.endog[:, None]
        mu = self.predict(params)[:, None]
        a1 = 1/alpha * mu**Q
        # Note: Q is either 0 or 1, so a1 is either 1/alpha or mu/alpha.
        prob = a1 / (a1 + mu)

        digamma_part = (special.digamma(y + a1) - special.digamma(a1))
        npdg = np.log(prob) + digamma_part

        if Q: # nb1
            # Recall that Q is either 0 or 1, so in this case it is 1.
            # Then a1 is mu/alpha.
            # `prob` then simplifies to 1/(alpha+1)            
            dparams = exog*a1*npdg
        else: # nb2
            # In this case a1 is 1/alpha            
            dparams = exog*a1 * (y-mu)/(mu+a1)
        
        dalpha = -(npdg*a1 - (y-mu)*prob).sum() / alpha
        # Multiply/divide by constants above outside the sum() to reduce
        # floating point error.
        if self._transparams:
            return np.r_[dparams.sum(0), dalpha*alpha]
        else:
            return np.r_[dparams.sum(0), dalpha]

    def _score_nb1(self, params):
        return self._score_nbin(params, Q=1)

    def _hessian_geom(self, params):
        exog = self.exog
        y = self.endog[:,None]
        mu = self.predict(params)[:,None]

        # for dl/dparams dparams
        dim = exog.shape[1]
        hess_arr = np.empty((dim, dim))
        const_arr = mu*(1+y)/(mu+1)**2
        for i in range(dim):
            for j in range(dim):
                if j > i:
                    continue
                hess_arr[i,j] = np.sum(-exog[:,i,None] * exog[:,j,None] *
                                       const_arr, axis=0)
        tri_idx = np.triu_indices(dim, k=1)
        hess_arr[tri_idx] = hess_arr.T[tri_idx]
        return hess_arr


    def _hessian_nb1(self, params):
        """
        Hessian of NB1 model.
        """
        if self._transparams: # lnalpha came in during fit
            alpha = np.exp(params[-1])
        else:
            alpha = params[-1]

        params = params[:-1]
        exog = self.exog
        y = self.endog[:,None]
        mu = self.predict(params)[:,None]

        a1 = mu/alpha

        # for dl/dalpha dalpha
        digamma_part = special.digamma(y + a1) - special.digamma(a1)

        # for dl/dparams dparams
        dim = exog.shape[1]
        hess_arr = np.empty((dim+1,dim+1))
        #const_arr = a1*mu*(a1+y)/(mu+a1)**2
        # not all of dparams
        dparams = exog/alpha*(np.log(1/(alpha + 1)) + digamma_part)

        dmudb = exog*mu
        xmu_alpha = exog*a1
        trigamma = (special.polygamma(1, a1 + y) -
                    special.polygamma(1, a1))
        for i in range(dim):
            for j in range(dim):
                if j > i:
                    continue
                hess_arr[i,j] = np.sum(dparams[:,i,None] * dmudb[:,j,None] +
                                 xmu_alpha[:,i,None] * xmu_alpha[:,j,None] *
                                 trigamma, axis=0)
        tri_idx = np.triu_indices(dim, k=1)
        hess_arr[tri_idx] = hess_arr.T[tri_idx]

        # for dl/dparams dalpha
        da1 = -alpha**-2
        dldpda = np.sum(-a1 * dparams + exog*a1 *
                        (-trigamma*a1**2 - 1/(alpha+1)), axis=0)

        hess_arr[-1,:-1] = dldpda
        hess_arr[:-1,-1] = dldpda


        log_alpha = np.log(1/(alpha+1))
        alpha3 = alpha**3
        alpha2 = alpha**2
        mu2 = mu**2
        dada = ((alpha3*mu*(2*log_alpha + 2*digamma_part + 3) -
                2*alpha3*y + alpha2*mu2*trigamma +
                4*alpha2*mu*(log_alpha + digamma_part) +
                alpha2 * (2*mu - y) +
                2*alpha*mu2*trigamma +
                2*alpha*mu*(log_alpha + digamma_part) +
                mu2*trigamma)/(alpha**4*(alpha2 + 2*alpha + 1)))
        hess_arr[-1,-1] = dada.sum()

        return hess_arr

    def _hessian_nb2(self, params):
        """
        Hessian of NB2 model.
        """
        if self._transparams: # lnalpha came in during fit
            alpha = np.exp(params[-1])
        else:
            alpha = params[-1]
        a1 = 1/alpha
        params = params[:-1]

        exog = self.exog
        y = self.endog[:,None]
        mu = self.predict(params)[:,None]

        # for dl/dparams dparams
        dim = exog.shape[1]
        hess_arr = np.empty((dim+1,dim+1))
        const_arr = a1*mu*(a1+y)/(mu+a1)**2
        for i in range(dim):
            for j in range(dim):
                if j > i:
                    continue
                hess_arr[i,j] = np.sum(-exog[:,i,None] * exog[:,j,None] *
                                       const_arr, axis=0)
        tri_idx = np.triu_indices(dim, k=1)
        hess_arr[tri_idx] = hess_arr.T[tri_idx]

        # for dl/dparams dalpha
        da1 = -alpha**-2
        dldpda = np.sum(mu*exog*(y-mu)*da1/(mu+a1)**2 , axis=0)
        hess_arr[-1,:-1] = dldpda
        hess_arr[:-1,-1] = dldpda

        # for dl/dalpha dalpha
        #NOTE: polygamma(1,x) is the trigamma function
        da2 = 2*alpha**-3
        dalpha = da1 * (special.digamma(a1+y) - special.digamma(a1) +
                    np.log(a1) - np.log(a1+mu) - (a1+y)/(a1+mu) + 1)
        dada = (da2 * dalpha/da1 + da1**2 * (special.polygamma(1, a1+y) -
                    special.polygamma(1, a1) + 1/a1 - 1/(a1 + mu) +
                    (y - mu)/(mu + a1)**2)).sum()
        hess_arr[-1,-1] = dada

        return hess_arr

    #TODO: replace this with analytic where is it used?
    def score_obs(self, params):
        sc = approx_fprime_cs(params, self.loglikeobs)
        return sc

    def fit(self, start_params=None, method='bfgs', maxiter=35,
            full_output=1, disp=1, callback=None,
            cov_type='nonrobust', cov_kwds=None, use_t=None, **kwargs):

        # Note: don't let super handle robust covariance because it has
        # transformed params

        if self.loglike_method.startswith('nb') and method not in ['newton',
                                                                   'ncg']:
            self._transparams = True # in case same Model instance is refit
        elif self.loglike_method.startswith('nb'): # method is newton/ncg
            self._transparams = False # because we need to step in alpha space

        if start_params is None:
            # Use poisson fit as first guess.
            #TODO, Warning: this assumes exposure is logged
            offset = getattr(self, "offset", 0) + getattr(self, "exposure", 0)
            if np.size(offset) == 1 and offset == 0:
                offset = None
            mod_poi = Poisson(self.endog, self.exog, offset=offset)
            start_params = mod_poi.fit(disp=0).params
            if self.loglike_method.startswith('nb'):
                start_params = np.append(start_params, 0.1)
        mlefit = super(NegativeBinomial, self).fit(start_params=start_params,
                        maxiter=maxiter, method=method, disp=disp,
                        full_output=full_output, callback=lambda x:x,
                        **kwargs)
                        # TODO: Fix NBin _check_perfect_pred
        if self.loglike_method.startswith('nb'):
            # mlefit is a wrapped counts results
            self._transparams = False # don't need to transform anymore now
            # change from lnalpha to alpha
            if method not in ["newton", "ncg"]:
                mlefit._results.params[-1] = np.exp(mlefit._results.params[-1])

            nbinfit = NegativeBinomialResults(self, mlefit._results)
            result = NegativeBinomialResultsWrapper(nbinfit)
        else:
            result = mlefit

        if cov_kwds is None:
            cov_kwds = {}  #TODO: make this unnecessary ?
        result._get_robustcov_results(cov_type=cov_type,
                                    use_self=True, use_t=use_t, **cov_kwds)
        return result


    def fit_regularized(self, start_params=None, method='l1',
            maxiter='defined_by_method', full_output=1, disp=1, callback=None,
            alpha=0, trim_mode='auto', auto_trim_tol=0.01, size_trim_tol=1e-4,
            qc_tol=0.03, **kwargs):

        if self.loglike_method.startswith('nb') and (np.size(alpha) == 1 and
                                                     alpha != 0):
            # don't penalize alpha if alpha is scalar
            k_params = self.exog.shape[1] + self.k_extra
            alpha = alpha * np.ones(k_params)
            alpha[-1] = 0

        # alpha for regularized poisson to get starting values
        alpha_p = alpha[:-1] if (self.k_extra and np.size(alpha) > 1) else alpha

        self._transparams = False
        if start_params is None:
            # Use poisson fit as first guess.
            #TODO, Warning: this assumes exposure is logged
            offset = getattr(self, "offset", 0) + getattr(self, "exposure", 0)
            if np.size(offset) == 1 and offset == 0:
                offset = None
            mod_poi = Poisson(self.endog, self.exog, offset=offset)
            start_params = mod_poi.fit_regularized(
                start_params=start_params, method=method, maxiter=maxiter,
                full_output=full_output, disp=0, callback=callback,
                alpha=alpha_p, trim_mode=trim_mode, auto_trim_tol=auto_trim_tol,
                size_trim_tol=size_trim_tol, qc_tol=qc_tol, **kwargs).params
            if self.loglike_method.startswith('nb'):
                start_params = np.append(start_params, 0.1)

        cntfit = super(CountModel, self).fit_regularized(
                start_params=start_params, method=method, maxiter=maxiter,
                full_output=full_output, disp=disp, callback=callback,
                alpha=alpha, trim_mode=trim_mode, auto_trim_tol=auto_trim_tol,
                size_trim_tol=size_trim_tol, qc_tol=qc_tol, **kwargs)
        if method in ['l1', 'l1_cvxopt_cp']:
            discretefit = L1NegativeBinomialResults(self, cntfit)
        else:
            raise Exception(
                    "argument method == %s, which is not handled" % method)

        return L1NegativeBinomialResultsWrapper(discretefit)


### Results Class ###

class DiscreteResults(base.LikelihoodModelResults):
    __doc__ = _discrete_results_docs % {"one_line_description" :
        "A results class for the discrete dependent variable models.",
        "extra_attr" : ""}

    def __init__(self, model, mlefit, cov_type='nonrobust', cov_kwds=None,
                 use_t=None):
        #super(DiscreteResults, self).__init__(model, params,
        #        np.linalg.inv(-hessian), scale=1.)
        self.model = model
        self.df_model = model.df_model
        self.df_resid = model.df_resid
        self._cache = resettable_cache()
        self.nobs = model.exog.shape[0]
        self.__dict__.update(mlefit.__dict__)

        if not hasattr(self, 'cov_type'):
            # do this only if super, i.e. mlefit didn't already add cov_type
            # robust covariance
            if use_t is not None:
                self.use_t = use_t
            if cov_type == 'nonrobust':
                self.cov_type = 'nonrobust'
                self.cov_kwds = {'description' : 'Standard Errors assume that the ' +
                                 'covariance matrix of the errors is correctly ' +
                                 'specified.'}
            else:
                if cov_kwds is None:
                    cov_kwds = {}
                from statsmodels.base.covtype import get_robustcov_results
                get_robustcov_results(self, cov_type=cov_type, use_self=True,
                                           **cov_kwds)



    def __getstate__(self):
        try:
            #remove unpicklable callback
            self.mle_settings['callback'] = None
        except (AttributeError, KeyError):
            pass
        return self.__dict__

    @cache_readonly
    def prsquared(self):
        return 1 - self.llf/self.llnull

    @cache_readonly
    def llr(self):
        return -2*(self.llnull - self.llf)

    @cache_readonly
    def llr_pvalue(self):
        return stats.chisqprob(self.llr, self.df_model)

    @cache_readonly
    def llnull(self):

        model = self.model
        kwds = model._get_init_kwds()
        # TODO: what parameters to pass to fit?
        mod_null = model.__class__(model.endog, np.ones(self.nobs), **kwds)
        # TODO: consider catching and warning on convergence failure?
        # in the meantime, try hard to converge. see
        # TestPoissonConstrained1a.test_smoke
        res_null = mod_null.fit(disp=0, warn_convergence=False,
                                maxiter=10000)
        return res_null.llf

    @cache_readonly
    def fittedvalues(self):
        return np.dot(self.model.exog, self.params[:self.model.exog.shape[1]])

    @cache_readonly
    def aic(self):
        return -2*(self.llf - (self.df_model+1))

    @cache_readonly
    def bic(self):
        return -2*self.llf + np.log(self.nobs)*(self.df_model+1)

    def _get_endog_name(self, yname, yname_list):
        if yname is None:
            yname = self.model.endog_names
        if yname_list is None:
            yname_list = self.model.endog_names
        return yname, yname_list

    def get_margeff(self, at='overall', method='dydx', atexog=None,
            dummy=False, count=False):
        """Get marginal effects of the fitted model.

        Parameters
        ----------
        at : str, optional
            Options are:

            - 'overall', The average of the marginal effects at each
              observation.
            - 'mean', The marginal effects at the mean of each regressor.
            - 'median', The marginal effects at the median of each regressor.
            - 'zero', The marginal effects at zero for each regressor.
            - 'all', The marginal effects at each observation. If `at` is all
              only margeff will be available from the returned object.

            Note that if `exog` is specified, then marginal effects for all
            variables not specified by `exog` are calculated using the `at`
            option.
        method : str, optional
            Options are:

            - 'dydx' - dy/dx - No transformation is made and marginal effects
              are returned.  This is the default.
            - 'eyex' - estimate elasticities of variables in `exog` --
              d(lny)/d(lnx)
            - 'dyex' - estimate semielasticity -- dy/d(lnx)
            - 'eydx' - estimate semeilasticity -- d(lny)/dx

            Note that tranformations are done after each observation is
            calculated.  Semi-elasticities for binary variables are computed
            using the midpoint method. 'dyex' and 'eyex' do not make sense
            for discrete variables.
        atexog : array-like, optional
            Optionally, you can provide the exogenous variables over which to
            get the marginal effects.  This should be a dictionary with the key
            as the zero-indexed column number and the value of the dictionary.
            Default is None for all independent variables less the constant.
        dummy : bool, optional
            If False, treats binary variables (if present) as continuous.  This
            is the default.  Else if True, treats binary variables as
            changing from 0 to 1.  Note that any variable that is either 0 or 1
            is treated as binary.  Each binary variable is treated separately
            for now.
        count : bool, optional
            If False, treats count variables (if present) as continuous.  This
            is the default.  Else if True, the marginal effect is the
            change in probabilities when each observation is increased by one.

        Returns
        -------
        DiscreteMargins : marginal effects instance
            Returns an object that holds the marginal effects, standard
            errors, confidence intervals, etc. See
            `statsmodels.discrete.discrete_margins.DiscreteMargins` for more
            information.

        Notes
        -----
        When using after Poisson, returns the expected number of events
        per period, assuming that the model is loglinear.
        """
        from statsmodels.discrete.discrete_margins import DiscreteMargins
        return DiscreteMargins(self, (at, method, atexog, dummy, count))

    def summary(self, yname=None, xname=None, title=None, alpha=.05,
                yname_list=None):
        """Summarize the Regression Results

        Parameters
        -----------
        yname : string, optional
            Default is `y`
        xname : list of strings, optional
            Default is `var_##` for ## in p the number of regressors
        title : string, optional
            Title for the top table. If not None, then this replaces the
            default title
        alpha : float
            significance level for the confidence intervals

        Returns
        -------
        smry : Summary instance
            this holds the summary tables and text, which can be printed or
            converted to various output formats.

        See Also
        --------
        statsmodels.iolib.summary.Summary : class to hold summary
            results

        """

        top_left = [('Dep. Variable:', None),
                     ('Model:', [self.model.__class__.__name__]),
                     ('Method:', ['MLE']),
                     ('Date:', None),
                     ('Time:', None),
                     #('No. iterations:', ["%d" % self.mle_retvals['iterations']]),
                     ('converged:', ["%s" % self.mle_retvals['converged']])
                      ]

        top_right = [('No. Observations:', None),
                     ('Df Residuals:', None),
                     ('Df Model:', None),
                     ('Pseudo R-squ.:', ["%#6.4g" % self.prsquared]),
                     ('Log-Likelihood:', None),
                     ('LL-Null:', ["%#8.5g" % self.llnull]),
                     ('LLR p-value:', ["%#6.4g" % self.llr_pvalue])
                     ]

        if title is None:
            title = self.model.__class__.__name__ + ' ' + "Regression Results"

        #boiler plate
        from statsmodels.iolib.summary import Summary
        smry = Summary()
        yname, yname_list = self._get_endog_name(yname, yname_list)
        # for top of table
        smry.add_table_2cols(self, gleft=top_left, gright=top_right, #[],
                          yname=yname, xname=xname, title=title)
        # for parameters, etc
        smry.add_table_params(self, yname=yname_list, xname=xname, alpha=alpha,
                             use_t=self.use_t)

        if hasattr(self, 'constraints'):
            smry.add_extra_txt(['Model has been estimated subject to linear '
                          'equality constraints.'])

        #diagnostic table not used yet
        #smry.add_table_2cols(self, gleft=diagn_left, gright=diagn_right,
        #                   yname=yname, xname=xname,
        #                   title="")
        return smry

    def summary2(self, yname=None, xname=None, title=None, alpha=.05,
            float_format="%.4f"):
        """Experimental function to summarize regression results

        Parameters
        -----------
        xname : List of strings of length equal to the number of parameters
            Names of the independent variables (optional)
        yname : string
            Name of the dependent variable (optional)
        title : string, optional
            Title for the top table. If not None, then this replaces the
            default title
        alpha : float
            significance level for the confidence intervals
        float_format: string
            print format for floats in parameters summary

        Returns
        -------
        smry : Summary instance
            this holds the summary tables and text, which can be printed or
            converted to various output formats.

        See Also
        --------
        statsmodels.iolib.summary.Summary : class to hold summary
            results

        """
        # Summary
        from statsmodels.iolib import summary2
        smry = summary2.Summary()
        smry.add_base(results=self, alpha=alpha, float_format=float_format,
                xname=xname, yname=yname, title=title)

        if hasattr(self, 'constraints'):
            smry.add_text('Model has been estimated subject to linear '
                          'equality constraints.')

        return smry



class CountResults(DiscreteResults):
    __doc__ = _discrete_results_docs % {
                    "one_line_description" : "A results class for count data",
                    "extra_attr" : ""}
    @cache_readonly
    def resid(self):
        """
        Residuals

        Notes
        -----
        The residuals for Count models are defined as

        .. math:: y - p

        where :math:`p = \\exp(X\\beta)`. Any exposure and offset variables
        are also handled.
        """
        return self.model.endog - self.predict()

class NegativeBinomialResults(CountResults):
    __doc__ = _discrete_results_docs % {
        "one_line_description" : "A results class for NegativeBinomial 1 and 2",
                    "extra_attr" : ""}

    @cache_readonly
    def lnalpha(self):
        return np.log(self.params[-1])

    @cache_readonly
    def lnalpha_std_err(self):
        return self.bse[-1] / self.params[-1]

    @cache_readonly
    def aic(self):
        # + 1 because we estimate alpha
        k_extra = getattr(self.model, 'k_extra', 0)
        return -2*(self.llf - (self.df_model + self.k_constant + k_extra))

    @cache_readonly
    def bic(self):
        # + 1 because we estimate alpha
        k_extra = getattr(self.model, 'k_extra', 0)
        return -2*self.llf + np.log(self.nobs)*(self.df_model +
                                                self.k_constant + k_extra)

class GeneralizedPoissonResults(NegativeBinomialResults):
    __doc__ = _discrete_results_docs % {
        "one_line_description" : "A results class for Generalized Poisson",
                    "extra_attr" : ""}

    @cache_readonly
    def _dispersion_factor(self):
        p = getattr(self.model, 'parameterization', 0)
        mu = self.predict()
        return (1 + self.params[-1] * mu**p)**2

class L1CountResults(DiscreteResults):
    __doc__ = _discrete_results_docs % {"one_line_description" :
            "A results class for count data fit by l1 regularization",
            "extra_attr" : _l1_results_attr}
        #discretefit = CountResults(self, cntfit)

    def __init__(self, model, cntfit):
        super(L1CountResults, self).__init__(model, cntfit)
        # self.trimmed is a boolean array with T/F telling whether or not that
        # entry in params has been set zero'd out.
        self.trimmed = cntfit.mle_retvals['trimmed']
        self.nnz_params = (self.trimmed == False).sum()
        # update degrees of freedom
        self.model.df_model = self.nnz_params - 1
        self.model.df_resid = float(self.model.endog.shape[0] - self.nnz_params)
        # adjust for extra parameter in NegativeBinomial nb1 and nb2
        # extra parameter is not included in df_model
        k_extra = getattr(self.model, 'k_extra', 0)
        self.model.df_model -= k_extra
        self.model.df_resid += k_extra
        self.df_model = self.model.df_model
        self.df_resid = self.model.df_resid

class PoissonResults(CountResults):
    def predict_prob(self, n=None, exog=None, exposure=None, offset=None,
                     transform=True):
        """
        Return predicted probability of each count level for each observation

        Parameters
        ----------
        n : array-like or int
            The counts for which you want the probabilities. If n is None
            then the probabilities for each count from 0 to max(y) are
            given.

        Returns
        -------
        ndarray
            A nobs x n array where len(`n`) columns are indexed by the count
            n. If n is None, then column 0 is the probability that each
            observation is 0, column 1 is the probability that each
            observation is 1, etc.
        """
        if n is not None:
            counts = np.atleast_2d(n)
        else:
            counts = np.atleast_2d(np.arange(0, np.max(self.model.endog)+1))
        mu = self.predict(exog=exog, exposure=exposure, offset=offset,
                          transform=transform, linear=False)[:,None]
        # uses broadcasting
        return stats.poisson.pmf(counts, mu)

class L1PoissonResults(L1CountResults, PoissonResults):
    pass

class L1NegativeBinomialResults(L1CountResults, NegativeBinomialResults):
    pass

class L1GeneralizedPoissonResults(L1CountResults, GeneralizedPoissonResults):
    pass

class OrderedResults(DiscreteResults):
    __doc__ = _discrete_results_docs % {"one_line_description" : "A results class for ordered discrete data." , "extra_attr" : ""}
    pass

class BinaryResults(DiscreteResults):
    __doc__ = _discrete_results_docs % {"one_line_description" : "A results class for binary data", "extra_attr" : ""}

    def pred_table(self, threshold=.5):
        """
        Prediction table

        Parameters
        ----------
        threshold : scalar
            Number between 0 and 1. Threshold above which a prediction is
            considered 1 and below which a prediction is considered 0.

        Notes
        ------
        pred_table[i,j] refers to the number of times "i" was observed and
        the model predicted "j". Correct predictions are along the diagonal.
        """
        model = self.model
        actual = model.endog
        pred = np.array(self.predict() > threshold, dtype=float)
        bins = np.array([0, 0.5, 1])
        return np.histogram2d(actual, pred, bins=bins)[0]


    def summary(self, yname=None, xname=None, title=None, alpha=.05,
                yname_list=None):
        smry = super(BinaryResults, self).summary(yname, xname, title, alpha,
                     yname_list)
        fittedvalues = self.model.cdf(self.fittedvalues)
        absprederror = np.abs(self.model.endog - fittedvalues)
        predclose_sum = (absprederror < 1e-4).sum()
        predclose_frac = predclose_sum / len(fittedvalues)

        #add warnings/notes
        etext = []
        if predclose_sum == len(fittedvalues): #nobs?
            wstr = "Complete Separation: The results show that there is"
            wstr += "complete separation.\n"
            wstr += "In this case the Maximum Likelihood Estimator does "
            wstr += "not exist and the parameters\n"
            wstr += "are not identified."
            etext.append(wstr)
        elif predclose_frac > 0.1:  # TODO: get better diagnosis
            wstr = "Possibly complete quasi-separation: A fraction "
            wstr += "%4.2f of observations can be\n" % predclose_frac
            wstr += "perfectly predicted. This might indicate that there "
            wstr += "is complete\nquasi-separation. In this case some "
            wstr += "parameters will not be identified."
            etext.append(wstr)
        if etext:
            smry.add_extra_txt(etext)
        return smry
    summary.__doc__ = DiscreteResults.summary.__doc__

    @cache_readonly
    def resid_dev(self):
        """
        Deviance residuals

        Notes
        -----
        Deviance residuals are defined

        .. math:: d_j = \\pm\\left(2\\left[Y_j\\ln\\left(\\frac{Y_j}{M_jp_j}\\right) + (M_j - Y_j\\ln\\left(\\frac{M_j-Y_j}{M_j(1-p_j)} \\right) \\right] \\right)^{1/2}

        where

        :math:`p_j = cdf(X\\beta)` and :math:`M_j` is the total number of
        observations sharing the covariate pattern :math:`j`.

        For now :math:`M_j` is always set to 1.
        """
        #These are the deviance residuals
        #model = self.model
        endog = self.model.endog
        #exog = model.exog
        # M = # of individuals that share a covariate pattern
        # so M[i] = 2 for i = two share a covariate pattern
        M = 1
        p = self.predict()
        #Y_0 = np.where(exog == 0)
        #Y_M = np.where(exog == M)
        #NOTE: Common covariate patterns are not yet handled
        res = -(1-endog)*np.sqrt(2*M*np.abs(np.log(1-p))) + \
                endog*np.sqrt(2*M*np.abs(np.log(p)))
        return res

    @cache_readonly
    def resid_pearson(self):
        """
        Pearson residuals

        Notes
        -----
        Pearson residuals are defined to be

        .. math:: r_j = \\frac{(y - M_jp_j)}{\\sqrt{M_jp_j(1-p_j)}}

        where :math:`p_j=cdf(X\\beta)` and :math:`M_j` is the total number of
        observations sharing the covariate pattern :math:`j`.

        For now :math:`M_j` is always set to 1.
        """
        # Pearson residuals
        #model = self.model
        endog = self.model.endog
        #exog = model.exog
        # M = # of individuals that share a covariate pattern
        # so M[i] = 2 for i = two share a covariate pattern
        # use unique row pattern?
        M = 1
        p = self.predict()
        return (endog - M*p)/np.sqrt(M*p*(1-p))

    @cache_readonly
    def resid_response(self):
        """
        The response residuals

        Notes
        -----
        Response residuals are defined to be

        .. math:: y - p

        where :math:`p=cdf(X\\beta)`.
        """
        return self.model.endog - self.predict()

class LogitResults(BinaryResults):
    __doc__ = _discrete_results_docs % {
        "one_line_description" : "A results class for Logit Model",
                    "extra_attr" : ""}
    @cache_readonly
    def resid_generalized(self):
        """
        Generalized residuals

        Notes
        -----
        The generalized residuals for the Logit model are defined

        .. math:: y - p

        where :math:`p=cdf(X\\beta)`. This is the same as the `resid_response`
        for the Logit model.
        """
        # Generalized residuals
        return self.model.endog - self.predict()

class ProbitResults(BinaryResults):
    __doc__ = _discrete_results_docs % {
        "one_line_description" : "A results class for Probit Model",
                    "extra_attr" : ""}
    @cache_readonly
    def resid_generalized(self):
        """
        Generalized residuals

        Notes
        -----
        The generalized residuals for the Probit model are defined

        .. math:: y\\frac{\\phi(X\\beta)}{\\Phi(X\\beta)}-(1-y)\\frac{\\phi(X\\beta)}{1-\\Phi(X\\beta)}
        """
        # generalized residuals
        model = self.model
        endog = model.endog
        XB = self.predict(linear=True)
        pdf = model.pdf(XB)
        cdf = model.cdf(XB)
        return endog * pdf/cdf - (1-endog)*pdf/(1-cdf)

class L1BinaryResults(BinaryResults):
    __doc__ = _discrete_results_docs % {"one_line_description" :
    "Results instance for binary data fit by l1 regularization",
    "extra_attr" : _l1_results_attr}
    def __init__(self, model, bnryfit):
        super(L1BinaryResults, self).__init__(model, bnryfit)
        # self.trimmed is a boolean array with T/F telling whether or not that
        # entry in params has been set zero'd out.
        self.trimmed = bnryfit.mle_retvals['trimmed']
        self.nnz_params = (self.trimmed == False).sum()
        self.model.df_model = self.nnz_params - 1
        self.model.df_resid = float(self.model.endog.shape[0] - self.nnz_params)
        self.df_model = self.model.df_model
        self.df_resid = self.model.df_resid


class MultinomialResults(DiscreteResults):
    __doc__ = _discrete_results_docs % {"one_line_description" :
            "A results class for multinomial data", "extra_attr" : ""}
    def _maybe_convert_ynames_int(self, ynames):
        # see if they're integers
        try:
            for i in ynames:
                if ynames[i] % 1 == 0:
                    ynames[i] = str(int(ynames[i]))
        except TypeError:
            pass
        return ynames

    def _get_endog_name(self, yname, yname_list, all=False):
        """
        If all is False, the first variable name is dropped
        """
        model = self.model
        if yname is None:
            yname = model.endog_names
        if yname_list is None:
            ynames = model._ynames_map
            ynames = self._maybe_convert_ynames_int(ynames)
            # use range below to ensure sortedness
            ynames = [ynames[key] for key in range(int(model.J))]
            ynames = ['='.join([yname, name]) for name in ynames]
            if not all: # TODO: Avoid built-in names
                yname_list = ynames[1:] # assumes first variable is dropped
            else:
                yname_list = ynames
        return yname, yname_list

    def pred_table(self):
        """
        Returns the J x J prediction table.

        Notes
        -----
        pred_table[i,j] refers to the number of times "i" was observed and
        the model predicted "j". Correct predictions are along the diagonal.
        """
        ju = self.model.J - 1  # highest index
        # these are the actual, predicted indices
        #idx = lzip(self.model.endog, self.predict().argmax(1))
        bins = np.concatenate(([0], np.linspace(0.5, ju - 0.5, ju), [ju]))
        return np.histogram2d(self.model.endog, self.predict().argmax(1),
                              bins=bins)[0]

    @cache_readonly
    def bse(self):
        bse = np.sqrt(np.diag(self.cov_params()))
        return bse.reshape(self.params.shape, order='F')

    @cache_readonly
    def aic(self):
        return -2*(self.llf - (self.df_model+self.model.J-1))

    @cache_readonly
    def bic(self):
        return -2*self.llf + np.log(self.nobs)*(self.df_model+self.model.J-1)

    def conf_int(self, alpha=.05, cols=None):
        confint = super(DiscreteResults, self).conf_int(alpha=alpha,
                                                            cols=cols)
        return confint.transpose(2,0,1)

    def margeff(self):
        raise NotImplementedError("Use get_margeff instead")

    @cache_readonly
    def resid_misclassified(self):
        """
        Residuals indicating which observations are misclassified.

        Notes
        -----
        The residuals for the multinomial model are defined as

        .. math:: argmax(y_i) \\neq argmax(p_i)

        where :math:`argmax(y_i)` is the index of the category for the
        endogenous variable and :math:`argmax(p_i)` is the index of the
        predicted probabilities for each category. That is, the residual
        is a binary indicator that is 0 if the category with the highest
        predicted probability is the same as that of the observed variable
        and 1 otherwise.
        """
        # it's 0 or 1 - 0 for correct prediction and 1 for a missed one
        return (self.model.wendog.argmax(1) !=
                self.predict().argmax(1)).astype(float)

    def summary2(self, alpha=0.05, float_format="%.4f"):
        """Experimental function to summarize regression results

        Parameters
        -----------
        alpha : float
            significance level for the confidence intervals
        float_format: string
            print format for floats in parameters summary

        Returns
        -------
        smry : Summary instance
            this holds the summary tables and text, which can be printed or
            converted to various output formats.

        See Also
        --------
        statsmodels.iolib.summary2.Summary : class to hold summary
            results

        """

        from statsmodels.iolib import summary2
        smry = summary2.Summary()
        smry.add_dict(summary2.summary_model(self))
        # One data frame per value of endog
        eqn = self.params.shape[1]
        confint = self.conf_int(alpha)
        for i in range(eqn):
            coefs = summary2.summary_params((self, self.params[:,i],
                    self.bse[:,i], self.tvalues[:,i], self.pvalues[:,i],
                    confint[i]), alpha=alpha)
            # Header must show value of endog
            level_str =  self.model.endog_names + ' = ' + str(i)
            coefs[level_str] = coefs.index
            coefs = coefs.iloc[:,[-1,0,1,2,3,4,5]]
            smry.add_df(coefs, index=False, header=True, float_format=float_format)
            smry.add_title(results=self)
        return smry


class L1MultinomialResults(MultinomialResults):
    __doc__ = _discrete_results_docs % {"one_line_description" :
        "A results class for multinomial data fit by l1 regularization",
        "extra_attr" : _l1_results_attr}
    def __init__(self, model, mlefit):
        super(L1MultinomialResults, self).__init__(model, mlefit)
        # self.trimmed is a boolean array with T/F telling whether or not that
        # entry in params has been set zero'd out.
        self.trimmed = mlefit.mle_retvals['trimmed']
        self.nnz_params = (self.trimmed == False).sum()

        #Note: J-1 constants
        self.model.df_model = self.nnz_params - (self.model.J - 1)
        self.model.df_resid = float(self.model.endog.shape[0] - self.nnz_params)
        self.df_model = self.model.df_model
        self.df_resid = self.model.df_resid


#### Results Wrappers ####

class OrderedResultsWrapper(lm.RegressionResultsWrapper):
    pass
wrap.populate_wrapper(OrderedResultsWrapper, OrderedResults)

class CountResultsWrapper(lm.RegressionResultsWrapper):
    pass
wrap.populate_wrapper(CountResultsWrapper, CountResults)

class NegativeBinomialResultsWrapper(lm.RegressionResultsWrapper):
    pass
wrap.populate_wrapper(NegativeBinomialResultsWrapper,
                      NegativeBinomialResults)

class GeneralizedPoissonResultsWrapper(lm.RegressionResultsWrapper):
    pass
wrap.populate_wrapper(GeneralizedPoissonResultsWrapper,
                      GeneralizedPoissonResults)

class PoissonResultsWrapper(lm.RegressionResultsWrapper):
    pass
    #_methods = {
    #        "predict_prob" : "rows",
    #        }
    #_wrap_methods = lm.wrap.union_dicts(
    #                            lm.RegressionResultsWrapper._wrap_methods,
    #                            _methods)
wrap.populate_wrapper(PoissonResultsWrapper, PoissonResults)

class L1CountResultsWrapper(lm.RegressionResultsWrapper):
    pass

class L1PoissonResultsWrapper(lm.RegressionResultsWrapper):
    pass
    #_methods = {
    #        "predict_prob" : "rows",
    #        }
    #_wrap_methods = lm.wrap.union_dicts(
    #                            lm.RegressionResultsWrapper._wrap_methods,
    #                            _methods)
wrap.populate_wrapper(L1PoissonResultsWrapper, L1PoissonResults)

class L1NegativeBinomialResultsWrapper(lm.RegressionResultsWrapper):
    pass
wrap.populate_wrapper(L1NegativeBinomialResultsWrapper,
                      L1NegativeBinomialResults)

class L1GeneralizedPoissonResultsWrapper(lm.RegressionResultsWrapper):
    pass
wrap.populate_wrapper(L1GeneralizedPoissonResultsWrapper,
                      L1GeneralizedPoissonResults)

class BinaryResultsWrapper(lm.RegressionResultsWrapper):
    _attrs = {"resid_dev" : "rows",
              "resid_generalized" : "rows",
              "resid_pearson" : "rows",
              "resid_response" : "rows"
              }
    _wrap_attrs = wrap.union_dicts(lm.RegressionResultsWrapper._wrap_attrs,
                                   _attrs)
wrap.populate_wrapper(BinaryResultsWrapper, BinaryResults)

class L1BinaryResultsWrapper(lm.RegressionResultsWrapper):
    pass
wrap.populate_wrapper(L1BinaryResultsWrapper, L1BinaryResults)

class MultinomialResultsWrapper(lm.RegressionResultsWrapper):
    _attrs = {"resid_misclassified" : "rows"}
    _wrap_attrs = wrap.union_dicts(lm.RegressionResultsWrapper._wrap_attrs,
            _attrs)
wrap.populate_wrapper(MultinomialResultsWrapper, MultinomialResults)

class L1MultinomialResultsWrapper(lm.RegressionResultsWrapper):
    pass
wrap.populate_wrapper(L1MultinomialResultsWrapper, L1MultinomialResults)


if __name__=="__main__":
    import numpy as np
<<<<<<< HEAD
    import statsmodels.api as sm
# Scratch work for negative binomial models
# dvisits was written using an R package, I can provide the dataset
# on request until the copyright is cleared up
#TODO: request permission to use dvisits
    data2 = np.genfromtxt('../datasets/dvisits/dvisits.csv', names=True)
# note that this has missing values for Accident
    endog = data2['doctorco']
    exog = data2[['sex','age','agesq','income','levyplus','freepoor',
            'freerepa','illness','actdays','hscore','chcond1',
            'chcond2']].view(float, np.ndarray).reshape(len(data2),-1)
    exog = sm.add_constant(exog, prepend=True)
    poisson_mod = Poisson(endog, exog)
    poisson_res = poisson_mod.fit()
#    nb2_mod = NegBinTwo(endog, exog)
#    nb2_res = nb2_mod.fit()
# solvers hang (with no error and no maxiter warn...)
# haven't derived hessian (though it will be block diagonal) to check
# newton, note that Lawless (1987) has the derivations
# appear to be something wrong with the score?
# according to Lawless, traditionally the likelihood is maximized wrt to B
# and a gridsearch on a to determin ahat?
# or the Breslow approach, which is 2 step iterative.
    nb2_params = [-2.190,.217,-.216,.609,-.142,.118,-.497,.145,.214,.144,
            .038,.099,.190,1.077] # alpha is last
    # taken from Cameron and Trivedi
# the below is from Cameron and Trivedi as well
#    endog2 = np.array(endog>=1, dtype=float)
# skipped for now, binary poisson results look off?
    data = sm.datasets.randhie.load()
    nbreg = NegativeBinomial
    mod = nbreg(data.endog, data.exog.view((float,9)))
#FROM STATA:
    params = np.asarray([-.05654133,  -.21214282, .0878311, -.02991813, .22903632,
            .06210226, .06799715, .08407035, .18532336])
    bse = [0.0062541, 0.0231818, 0.0036942, 0.0034796, 0.0305176, 0.0012397,
            0.0198008, 0.0368707, 0.0766506]
    lnalpha = .31221786
    mod.loglike(np.r_[params,np.exp(lnalpha)])
    poiss_res = Poisson(data.endog, data.exog.view((float,9))).fit()
    func = lambda x: -mod.loglike(x)
    grad = lambda x: -mod.score(x)
    from scipy import optimize
#    res1 = optimize.fmin_l_bfgs_b(func, np.r_[poiss_res.params,.1],
#                        approx_grad=True)
    res1 = optimize.fmin_bfgs(func, np.r_[poiss_res.params,.1], fprime=grad)
    # from statsmodels.tools.numdiff import approx_hess_cs
#    np.sqrt(np.diag(-np.linalg.inv(approx_hess_cs(np.r_[params,lnalpha], mod.loglike))))
#NOTE: this is the hessian in terms of alpha _not_ lnalpha
    hess_arr = mod.hessian(res1)
=======
    import statsmodels.api as sm
>>>>>>> 66254589
<|MERGE_RESOLUTION|>--- conflicted
+++ resolved
@@ -3512,60 +3512,3 @@
     pass
 wrap.populate_wrapper(L1MultinomialResultsWrapper, L1MultinomialResults)
 
-
-if __name__=="__main__":
-    import numpy as np
-<<<<<<< HEAD
-    import statsmodels.api as sm
-# Scratch work for negative binomial models
-# dvisits was written using an R package, I can provide the dataset
-# on request until the copyright is cleared up
-#TODO: request permission to use dvisits
-    data2 = np.genfromtxt('../datasets/dvisits/dvisits.csv', names=True)
-# note that this has missing values for Accident
-    endog = data2['doctorco']
-    exog = data2[['sex','age','agesq','income','levyplus','freepoor',
-            'freerepa','illness','actdays','hscore','chcond1',
-            'chcond2']].view(float, np.ndarray).reshape(len(data2),-1)
-    exog = sm.add_constant(exog, prepend=True)
-    poisson_mod = Poisson(endog, exog)
-    poisson_res = poisson_mod.fit()
-#    nb2_mod = NegBinTwo(endog, exog)
-#    nb2_res = nb2_mod.fit()
-# solvers hang (with no error and no maxiter warn...)
-# haven't derived hessian (though it will be block diagonal) to check
-# newton, note that Lawless (1987) has the derivations
-# appear to be something wrong with the score?
-# according to Lawless, traditionally the likelihood is maximized wrt to B
-# and a gridsearch on a to determin ahat?
-# or the Breslow approach, which is 2 step iterative.
-    nb2_params = [-2.190,.217,-.216,.609,-.142,.118,-.497,.145,.214,.144,
-            .038,.099,.190,1.077] # alpha is last
-    # taken from Cameron and Trivedi
-# the below is from Cameron and Trivedi as well
-#    endog2 = np.array(endog>=1, dtype=float)
-# skipped for now, binary poisson results look off?
-    data = sm.datasets.randhie.load()
-    nbreg = NegativeBinomial
-    mod = nbreg(data.endog, data.exog.view((float,9)))
-#FROM STATA:
-    params = np.asarray([-.05654133,  -.21214282, .0878311, -.02991813, .22903632,
-            .06210226, .06799715, .08407035, .18532336])
-    bse = [0.0062541, 0.0231818, 0.0036942, 0.0034796, 0.0305176, 0.0012397,
-            0.0198008, 0.0368707, 0.0766506]
-    lnalpha = .31221786
-    mod.loglike(np.r_[params,np.exp(lnalpha)])
-    poiss_res = Poisson(data.endog, data.exog.view((float,9))).fit()
-    func = lambda x: -mod.loglike(x)
-    grad = lambda x: -mod.score(x)
-    from scipy import optimize
-#    res1 = optimize.fmin_l_bfgs_b(func, np.r_[poiss_res.params,.1],
-#                        approx_grad=True)
-    res1 = optimize.fmin_bfgs(func, np.r_[poiss_res.params,.1], fprime=grad)
-    # from statsmodels.tools.numdiff import approx_hess_cs
-#    np.sqrt(np.diag(-np.linalg.inv(approx_hess_cs(np.r_[params,lnalpha], mod.loglike))))
-#NOTE: this is the hessian in terms of alpha _not_ lnalpha
-    hess_arr = mod.hessian(res1)
-=======
-    import statsmodels.api as sm
->>>>>>> 66254589
