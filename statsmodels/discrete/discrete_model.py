--- conflicted
+++ resolved
@@ -26,17 +26,13 @@
 from statsmodels.compat.numpy import np_matrix_rank
 
 import numpy as np
-<<<<<<< HEAD
+
 import pandas as pd
 import pandas.util.decorators
-from scipy.special import gammaln
+from scipy.special import gammaln, digamma, polygamma
+from scipy.stats import nbinom
 from scipy import stats, special
 
-=======
-from scipy.special import gammaln, digamma, polygamma
-from scipy import stats, special, optimize  # opt just for nbin
-from scipy.stats import nbinom
->>>>>>> 687d807d
 import statsmodels.tools.tools as tools
 from statsmodels.tools import data as data_tools
 from statsmodels.tools.decorators import resettable_cache, cache_readonly
@@ -3265,10 +3261,6 @@
         # TODO: consider catching and warning on convergence failure?
         # in the meantime, try hard to converge. see
         # TestPoissonConstrained1a.test_smoke
-<<<<<<< HEAD
-        res_null = mod_null.fit(disp=0, warn_convergence=False, maxiter=10000)
-=======
-
         optim_kwds = getattr(self, '_optim_kwds_null', {}).copy()
 
         if 'start_params' in optim_kwds:
@@ -3298,7 +3290,6 @@
         if getattr(self, '_attach_nullmodel', False) is not False:
             self.res_null = res_null
 
->>>>>>> 687d807d
         return res_null.llf
 
     @cache_readonly
