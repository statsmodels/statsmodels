--- conflicted
+++ resolved
@@ -285,7 +285,6 @@
         return BinaryResultsWrapper(discretefit)
     fit.__doc__ = DiscreteModel.fit.__doc__
 
-<<<<<<< HEAD
     def fit_regularized(self, start_params=None, method='l1',
             maxiter='defined_by_method', full_output=1, disp=1, callback=None,
             alpha=0, trim_mode='auto', auto_trim_tol=0.01, size_trim_tol=1e-4,
@@ -303,10 +302,7 @@
         return BinaryResultsWrapper(discretefit)
     fit_regularized.__doc__ = DiscreteModel.fit.__doc__
 
-    def _derivative_exog(self, params, exog=None):
-=======
     def _derivative_predict(self, params, exog=None, transform='dydx'):
->>>>>>> 5ba48f2f
         """
         For computing marginal effects standard errors.
 
@@ -426,7 +422,6 @@
         return MultinomialResultsWrapper(mnfit)
     fit.__doc__ = DiscreteModel.fit.__doc__
 
-<<<<<<< HEAD
     def fit_regularized(self, start_params=None, method='l1',
             maxiter='defined_by_method', full_output=1, disp=1, callback=None,
             alpha=0, trim_mode='auto', auto_trim_tol=0.01, size_trim_tol=1e-4,
@@ -445,7 +440,6 @@
         return MultinomialResultsWrapper(mnfit)
     fit_regularized.__doc__ = DiscreteModel.fit.__doc__
 
-=======
     def _derivative_predict(self, params, exog=None, transform='dydx'):
         """
         For computing marginal effects standard errors.
@@ -540,7 +534,6 @@
             margeff = _get_dummy_effects(margeff, exog, dummy_idx, transform,
                     self, params)
         return margeff.reshape(len(exog), -1, order='F')
->>>>>>> 5ba48f2f
 
 class CountModel(DiscreteModel):
     def __init__(self, endog, exog, offset=None, exposure=None):
@@ -2217,7 +2210,6 @@
                                                             cols=cols)
         return confint.transpose(2,0,1)
 
-<<<<<<< HEAD
 class L1MultinomialResults(MultinomialResults):
     """
     Special version of MultinomialResults for use with a model that was fit
@@ -2243,11 +2235,9 @@
     @cache_readonly
     def bic(self):
         return -2*self.llf + np.log(self.nobs)*self.nnz_params
-=======
     def margeff(self):
         raise NotImplementedError("Use get_margeff instead")
 
->>>>>>> 5ba48f2f
 
 #### Results Wrappers ####
 
