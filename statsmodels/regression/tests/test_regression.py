--- conflicted
+++ resolved
@@ -1103,15 +1103,9 @@
 
     fit = ols(model, data=data).fit()
 
-<<<<<<< HEAD
-    result = fit.predict()
-
-    answer = pd.Series(result.values, index=data.index.values[1:])
-=======
     result = fit.predict(data)
 
     answer = pd.DataFrame(result.values, index=data.index.values[1:])
->>>>>>> 6e393433
 
     assert_(answer.equals(result))
 
