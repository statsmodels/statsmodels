--- conflicted
+++ resolved
@@ -1,8 +1,6 @@
 """
 Test functions for models.regression
 """
-# TODO: Test for LM
-
 import warnings
 import pandas
 import numpy as np
@@ -457,6 +455,7 @@
 #    def check_confidenceintervals(self, conf1, conf2):
 #        assert_almost_equal(conf1, conf2, DECIMAL_4)
 
+
 class TestLM(object):
     @classmethod
     def setupClass(cls):
@@ -477,7 +476,6 @@
         cls.X = X
         cls.Y = y
 
-<<<<<<< HEAD
     def test_LM_homoskedastic(self):
         resid = self.res1_restricted.wresid
         n = resid.shape[0]
@@ -534,73 +532,6 @@
 
     def test_LM_nonnested(self):
         assert_raises(ValueError, self.res2_restricted.compare_lm_test, self.res2_full)
-=======
-        def test_LM_homoskedastic(self):
-            resid = self.res1_restricted.wresid
-            n = resid.shape[0]
-            X = self.X
-            S = np.dot(resid,resid) / n * np.dot(X.T,X) / n
-            Sinv = np.linalg.inv(S)
-            s = np.mean(X * resid[:,None], 0)
-            LMstat = n * np.dot(np.dot(s,Sinv),s.T)
-            LMstat_OLS = self.res1_full.compare_lm_test(self.res1_restricted)
-            LMstat2 = LMstat_OLS[0]
-            assert_almost_equal(LMstat, LMstat2, DECIMAL_7)
-
-        def test_LM_heteroskedastic_nodemean(self):
-            resid = self.res1_restricted.wresid
-            n = resid.shape[0]
-            X = self.X
-            scores = X * resid[:,None]
-            S = np.dot(scores.T,scores) / n
-            Sinv = np.linalg.inv(S)
-            s = np.mean(scores, 0)
-            LMstat = n * np.dot(np.dot(s,Sinv),s.T)
-            LMstat_OLS = self.res2_full.compare_lm_test(self.res2_restricted, demean=False)
-            LMstat2 = LMstat_OLS[0]
-            assert_almost_equal(LMstat, LMstat2, DECIMAL_7)
-
-        def test_LM_heteroskedastic_demean(self):
-            resid = self.res1_restricted.wresid
-            n = resid.shape[0]
-            X = self.X
-            scores = X * resid[:,None]
-            scores_demean = scores - scores.mean(0)
-            S = np.dot(scores_demean.T,scores_demean) / n
-            Sinv = np.linalg.inv(S)
-            s = np.mean(scores, 0)
-            LMstat = n * np.dot(np.dot(s,Sinv),s.T)
-            LMstat_OLS = self.res2_full.compare_lm_test(self.res2_restricted)
-            LMstat2 = LMstat_OLS[0]
-            assert_almost_equal(LMstat, LMstat2, DECIMAL_7)
-
-        def test_LM_heteroskedastic_LRversion(self):
-            resid = self.res1_restricted.wresid
-            resid_full = self.res1_full.wresid
-            n = resid.shape[0]
-            X = self.X
-            scores = X * resid[:,None]
-            s = np.mean(scores, 0)
-            scores = X * resid_full[:,None]
-            S = np.dot(scores.T,scores) / n
-            Sinv = np.linalg.inv(S)
-            LMstat = n * np.dot(np.dot(s,Sinv),s.T)
-            LMstat_OLS = self.res2_full.compare_lm_test(self.res2_restricted, use_lr = True)
-            LMstat2 = LMstat_OLS[0]
-            assert_almost_equal(LMstat, LMstat2, DECIMAL_7)
-
-            pass
-
-
-        n = y.shape[0]
-        w = np.ones(n)
-        cls.results = []
-        cls.results.append(OLS(y, X).fit())
-        cls.results.append(WLS(y, X, w).fit())
-        cls.results.append(WLS(y, X, 100.0*w).fit())
-        cls.results.append(GLS(y, X, 0.5*w).fit())
-        cls.results.append(GLS(y, X, np.diag(2.0*w)).fit())
->>>>>>> 98770ac3
 
 
 
