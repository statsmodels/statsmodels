"""
Test functions for genmod.families.links
"""
import numpy as np
from numpy.testing import assert_allclose, assert_equal, assert_array_less
from scipy import stats
import pytest

import statsmodels.genmod.families as families
from statsmodels.tools import numdiff as nd

# Family instances
links = families.links
logit = links.Logit()
inverse_power = links.InversePower()
sqrt = links.Sqrt()
inverse_squared = links.InverseSquared()
identity = links.Identity()
log = links.Log()
logc = links.LogC()
probit = links.Probit()
cauchy = links.Cauchy()
cloglog = links.CLogLog()
loglog = links.LogLog()
negbinom = links.NegativeBinomial()

# TODO: parametrize all these tess
Links = [logit, inverse_power, sqrt, inverse_squared, identity,
         log, logc, probit, cauchy, cloglog, loglog, negbinom]

# links with defined second derivative of inverse link.
<<<<<<< HEAD
LinksISD = [logit, inverse_power, sqrt, inverse_squared, identity,
            log, probit, cauchy, cloglog, loglog]
=======
LinksISD = [inverse_power, sqrt, inverse_squared, identity,
            logc, cauchy, probit, loglog]
>>>>>>> 61201b7b


def get_domainvalue(link):
    """
    Get a value in the domain for a given family.
    """
    z = -np.log(np.random.uniform(0, 1))
    if isinstance(link, links.CLogLog):  # prone to overflow
        z = min(z, 3)
    elif isinstance(link, links.LogLog):
        z = max(z, -3)
    elif isinstance(link, (links.NegativeBinomial, links.LogC)):
        # domain is negative numbers
        z = -z
    return z


def test_inverse():
    # Logic check that link.inverse(link) and link(link.inverse)
    # are the identity.
    np.random.seed(3285)

    for link in Links:
        for k in range(10):
            p = np.random.uniform(0, 1)  # In domain for all families
            d = link.inverse(link(p))
            assert_allclose(d, p, atol=1e-8, err_msg=str(link))

            z = get_domainvalue(link)
            d = link(link.inverse(z))
            assert_allclose(d, z, atol=1e-8, err_msg=str(link))


def test_deriv():
    # Check link function derivatives using numeric differentiation.

    np.random.seed(24235)

    for link in Links:
        for k in range(10):
            p = np.random.uniform(0, 1)
            if isinstance(link, links.Cauchy):
                p = np.clip(p, 0.03, 0.97)
            d = link.deriv(p)
            da = nd.approx_fprime(np.r_[p], link)
            assert_allclose(d, da, rtol=1e-6, atol=1e-6,
                            err_msg=str(link))
            if not isinstance(link, (type(inverse_power),
                                     type(inverse_squared),
                                     type(logc))):
                # check monotonically increasing
                assert_array_less(-d, 0)


def test_deriv2():
    # Check link function second derivatives using numeric differentiation.

    np.random.seed(24235)

    for link in Links:
        for k in range(10):
            p = np.random.uniform(0, 1)
            p = np.clip(p, 0.01, 0.99)
            if isinstance(link, links.cauchy):
                p = np.clip(p, 0.03, 0.97)
            d = link.deriv2(p)
            da = nd.approx_fprime(np.r_[p], link.deriv)
            assert_allclose(d, da, rtol=5e-6, atol=1e-6,
                            err_msg=str(link))


def test_inverse_deriv():
    # Logic check that inverse_deriv equals 1/link.deriv(link.inverse)

    np.random.seed(24235)

    for link in Links:
        for k in range(10):
            z = get_domainvalue(link)
            d = link.inverse_deriv(z)
            f = 1 / link.deriv(link.inverse(z))
            assert_allclose(d, f, rtol=1e-8, atol=1e-10,
                            err_msg=str(link))


def test_inverse_deriv2():
    # Check second derivative of inverse link using numeric differentiation.

    np.random.seed(24235)

    for link in LinksISD:
        for k in range(10):
            z = get_domainvalue(link)
            d2 = link.inverse_deriv2(z)
            d2a = nd.approx_fprime(np.r_[z], link.inverse_deriv)
            assert_allclose(d2, d2a, rtol=5e-6, atol=1e-6,
                            err_msg=str(link))


def test_invlogit_stability():
    z = [1123.4910007309222, 1483.952316802719, 1344.86033748641,
         706.339159002542, 1167.9986375146532, 663.8345826933115,
         1496.3691686913917, 1563.0763842182257, 1587.4309332296314,
         697.1173174974248, 1333.7256198289665, 1388.7667560586933,
         819.7605431778434, 1479.9204150555015, 1078.5642245164856,
         480.10338454985896, 1112.691659145772, 534.1061908007274,
         918.2011296406588, 1280.8808515887802, 758.3890788775948,
         673.503699841035, 1556.7043357878208, 819.5269028006679,
         1262.5711060356423, 1098.7271535253608, 1482.811928490097,
         796.198809756532, 893.7946963941745, 470.3304989319786,
         1427.77079226037, 1365.2050226373822, 1492.4193201661922,
         871.9922191949931, 768.4735925445908, 732.9222777654679,
         812.2382651982667, 495.06449978924525]
    zinv = logit.inverse(z)
    assert_equal(zinv, np.ones_like(z))


class MyCLogLog(links.Link):

    def __call__(self, p):
        # p = self._clean(p)
        return np.log(-np.log(1 - p))

    def inverse(self, z):
        return 1 - np.exp(-np.exp(z))

    def deriv(self, p):
        # p = self._clean(p)
        return 1. / ((p - 1) * (np.log(1 - p)))


class CasesCDFLink():
    # just as namespace to hold cases for test_cdflink

    link_pairs = [
        (links.CDFLink(dbn=stats.gumbel_l), links.CLogLog()),
        (links.CDFLink(dbn=stats.gumbel_r), links.LogLog()),
        (links.CDFLink(dbn=stats.norm), links.Probit()),
        (links.CDFLink(dbn=stats.logistic), links.Logit()),
        (links.CDFLink(dbn=stats.t(1)), links.Cauchy()),
        # approximation of t by normal is not good enough for rtol, atol
        # (links.CDFLink(dbn=stats.t(1000000)), links.Probit()),

        (MyCLogLog(), links.CLogLog()),  # not a cdflink, but compares
        ]

    methods = ['__call__', 'deriv', 'inverse', 'inverse_deriv', 'deriv2',
               'inverse_deriv2']

    p = np.linspace(0, 1, 6)
    eps = 1e-3
    p = np.clip(p, eps, 1 - eps)


@pytest.mark.parametrize("m", CasesCDFLink.methods)
@pytest.mark.parametrize("link1, link2", CasesCDFLink.link_pairs)
def test_cdflink(m, link1, link2):
    p = CasesCDFLink.p
    res1 = getattr(link1, m)(p)
    res2 = getattr(link2, m)(p)

    assert_allclose(res1, res2, atol=1e-8, rtol=1e-8)<|MERGE_RESOLUTION|>--- conflicted
+++ resolved
@@ -29,13 +29,8 @@
          log, logc, probit, cauchy, cloglog, loglog, negbinom]
 
 # links with defined second derivative of inverse link.
-<<<<<<< HEAD
 LinksISD = [logit, inverse_power, sqrt, inverse_squared, identity,
             log, probit, cauchy, cloglog, loglog]
-=======
-LinksISD = [inverse_power, sqrt, inverse_squared, identity,
-            logc, cauchy, probit, loglog]
->>>>>>> 61201b7b
 
 
 def get_domainvalue(link):
