--- conflicted
+++ resolved
@@ -254,8 +254,8 @@
             The value of the second derivative of the logit function
         """
         v = p * (1 - p)
-<<<<<<< HEAD
-        return (2*p - 1) / v**2
+
+        return (2 * p - 1) / v ** 2
     
     def inverse_deriv2(self, z):
         """
@@ -278,9 +278,6 @@
 
 class logit(Logit):
     pass
-=======
-        return (2 * p - 1) / v ** 2
->>>>>>> 61201b7b
 
 
 class Power(Link):
