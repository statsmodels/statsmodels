--- conflicted
+++ resolved
@@ -1557,15 +1557,11 @@
 
         return ma
 
-<<<<<<< HEAD
-    def fit_regularized(self, pen_wt, method='scad', penalty_param=None, maxiter=100,
-                        ddof_scale=None, update_assoc=5,
-                        ctol=1e-5, ztol=1e-3, eps=1e-6, scale=None, scad_param=None):
-=======
     def fit_regularized(
         self,
         pen_wt,
-        scad_param=3.7,
+        method='scad',
+        penalty_param=None,
         maxiter=100,
         ddof_scale=None,
         update_assoc=5,
@@ -1573,8 +1569,8 @@
         ztol=1e-3,
         eps=1e-6,
         scale=None,
+        scad_param=None,
     ):
->>>>>>> febdd773
         """
         Regularized estimation for GEE.
 
@@ -1676,12 +1672,7 @@
 
         for itr in range(maxiter):
 
-<<<<<<< HEAD
-            update, hm = self._update_regularized(
-                              mean_params, pen_wt, penalty_param, method, eps)
-=======
-            update, hm = self._update_regularized(mean_params, pen_wt, scad_param, eps)
->>>>>>> febdd773
+            update, hm = self._update_regularized(mean_params, pen_wt, penalty_param, method, eps)
             if update is None:
                 msg = "Singular matrix encountered in regularized GEE update"
                 warnings.warn(msg, ConvergenceWarning, stacklevel=2)
