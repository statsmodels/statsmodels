--- conflicted
+++ resolved
@@ -2004,9 +2004,7 @@
     model = gee.GEE(y, x, groups=groups, family=families.Poisson())
     result = model.fit_regularized(0.0000001)
 
-<<<<<<< HEAD
-    assert_allclose(result.params, 0.7 * np.r_[0, 1, 0, -1, 0],
-                    rtol=0.01, atol=0.12)
+    assert_allclose(result.params, 0.7 * np.r_[0, 1, 0, -1, 0], rtol=0.01, atol=0.12)
     
 def test_regularized_poisson_mcp():
     np.random.seed(8735)
@@ -2027,9 +2025,6 @@
 
     assert_allclose(result.params, 0.7 * np.r_[0, 1, 0, -1, 0],
                     rtol=0.01, atol=0.12)
-=======
-    assert_allclose(result.params, 0.7 * np.r_[0, 1, 0, -1, 0], rtol=0.01, atol=0.12)
->>>>>>> febdd773
 
 
 def test_regularized_gaussian():
@@ -2064,6 +2059,39 @@
     assert_allclose(result.params, ex, rtol=0.01, atol=0.2)
 
     assert_allclose(model.cov_struct.dep_params, np.r_[s], rtol=0.01, atol=0.05)
+
+
+def test_regularized_gaussian_mcp():
+
+    np.random.seed(8735)
+
+    ng, gs, p = 200, 4, 200
+
+    groups = np.kron(np.arange(ng), np.ones(gs))
+
+    x = np.zeros((ng*gs, p))
+    x[:, 0] = 1 * (np.random.uniform(size=ng*gs) < 0.5)
+    x[:, 1] = np.random.normal(size=ng*gs)
+    r = 0.5
+    for j in range(2, p):
+        eps = np.random.normal(size=ng*gs)
+        x[:, j] = r * x[:, j-1] + np.sqrt(1 - r**2) * eps
+    lpr = np.dot(x[:, 0:4], np.r_[2, 3, 1.5, 2])
+    s = 0.4
+    e = np.sqrt(s) * np.kron(np.random.normal(size=ng), np.ones(gs))
+    e += np.sqrt(1 - s) * np.random.normal(size=ng*gs)
+
+    y = lpr + e
+
+    model = gee.GEE(y, x, cov_struct=cov_struct.Exchangeable(), groups=groups)
+    result = model.fit_regularized(0.01, method='mcp', maxiter=100)
+
+    ex = np.zeros(200)
+    ex[0:4] = np.r_[2, 3, 1.5, 2]
+    assert_allclose(result.params, ex, rtol=0.01, atol=0.2)
+
+    assert_allclose(model.cov_struct.dep_params, np.r_[s],
+                    rtol=0.01, atol=0.05)
 
 
 def test_regularized_gaussian_mcp():
