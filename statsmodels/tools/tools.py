'''
Utility functions models code
'''

import numpy as np
import numpy.lib.recfunctions as nprf
import numpy.linalg as L
from scipy.interpolate import interp1d
from scipy.linalg import svdvals
from statsmodels.distributions import (ECDF, monotone_fn_inverter,
                                               StepFunction)
from statsmodels.tools.data import _is_using_pandas
from statsmodels.compatnp.py3k import asstr2
from pandas import DataFrame

def _make_dictnames(tmp_arr, offset=0):
    """
    Helper function to create a dictionary mapping a column number
    to the name in tmp_arr.
    """
    col_map = {}
    for i,col_name in enumerate(tmp_arr):
        col_map.update({i+offset : col_name})
    return col_map

def drop_missing(Y,X=None, axis=1):
    """
    Returns views on the arrays Y and X where missing observations are dropped.

    Y : array-like
    X : array-like, optional
    axis : int
        Axis along which to look for missing observations.  Default is 1, ie.,
        observations in rows.

    Returns
    -------
    Y : array
        All Y where the
    X : array

    Notes
    -----
    If either Y or X is 1d, it is reshaped to be 2d.
    """
    Y = np.asarray(Y)
    if Y.ndim == 1:
        Y = Y[:,None]
    if X is not None:
        X = np.array(X)
        if X.ndim == 1:
            X = X[:,None]
        keepidx = np.logical_and(~np.isnan(Y).any(axis),~np.isnan(X).any(axis))
        return Y[keepidx], X[keepidx]
    else:
        keepidx = ~np.isnan(Y).any(axis)
        return Y[keepidx]

#TODO: needs to better preserve dtype and be more flexible
# ie., if you still have a string variable in your array you don't
# want to cast it to float
#TODO: add name validator (ie., bad names for datasets.grunfeld)
def categorical(data, col=None, dictnames=False, drop=False, ):
    '''
    Returns a dummy matrix given an array of categorical variables.

    Parameters
    ----------
    data : array
        A structured array, recarray, or array.  This can be either
        a 1d vector of the categorical variable or a 2d array with
        the column specifying the categorical variable specified by the col
        argument.
    col : 'string', int, or None
        If data is a structured array or a recarray, `col` can be a string
        that is the name of the column that contains the variable.  For all
        arrays `col` can be an int that is the (zero-based) column index
        number.  `col` can only be None for a 1d array.  The default is None.
    dictnames : bool, optional
        If True, a dictionary mapping the column number to the categorical
        name is returned.  Used to have information about plain arrays.
    drop : bool
        Whether or not keep the categorical variable in the returned matrix.

    Returns
    --------
    dummy_matrix, [dictnames, optional]
        A matrix of dummy (indicator/binary) float variables for the
        categorical data.  If dictnames is True, then the dictionary
        is returned as well.

    Notes
    -----
    This returns a dummy variable for EVERY distinct variable.  If a
    a structured or recarray is provided, the names for the new variable is the
    old variable name - underscore - category name.  So if the a variable
    'vote' had answers as 'yes' or 'no' then the returned array would have to
    new variables-- 'vote_yes' and 'vote_no'.  There is currently
    no name checking.

    Examples
    --------
    >>> import numpy as np
    >>> import statsmodels.api as sm

    Univariate examples

    >>> import string
    >>> string_var = [string.lowercase[0:5], string.lowercase[5:10],   \
                string.lowercase[10:15], string.lowercase[15:20],   \
                string.lowercase[20:25]]
    >>> string_var *= 5
    >>> string_var = np.asarray(sorted(string_var))
    >>> design = sm.tools.categorical(string_var, drop=True)

    Or for a numerical categorical variable

    >>> instr = np.floor(np.arange(10,60, step=2)/10)
    >>> design = sm.tools.categorical(instr, drop=True)

    With a structured array

    >>> num = np.random.randn(25,2)
    >>> struct_ar = np.zeros((25,1), dtype=[('var1', 'f4'),('var2', 'f4'),  \
                    ('instrument','f4'),('str_instr','a5')])
    >>> struct_ar['var1'] = num[:,0][:,None]
    >>> struct_ar['var2'] = num[:,1][:,None]
    >>> struct_ar['instrument'] = instr[:,None]
    >>> struct_ar['str_instr'] = string_var[:,None]
    >>> design = sm.tools.categorical(struct_ar, col='instrument', drop=True)

    Or

    >>> design2 = sm.tools.categorical(struct_ar, col='str_instr', drop=True)
    '''
    if isinstance(col, (list, tuple)):
        try:
            assert len(col) == 1
            col = col[0]
        except:
            raise ValueError("Can only convert one column at a time")

    #TODO: add a NameValidator function
    # catch recarrays and structured arrays
    if data.dtype.names or data.__class__ is np.recarray:
        if not col and np.squeeze(data).ndim > 1:
            raise IndexError("col is None and the input array is not 1d")
        if isinstance(col, int):
            col = data.dtype.names[col]
        if col is None and data.dtype.names and len(data.dtype.names) == 1:
            col = data.dtype.names[0]

        tmp_arr = np.unique(data[col])

        # if the cols are shape (#,) vs (#,1) need to add an axis and flip
        _swap = True
        if data[col].ndim == 1:
            tmp_arr = tmp_arr[:,None]
            _swap = False
        tmp_dummy = (tmp_arr==data[col]).astype(float)
        if _swap:
            tmp_dummy = np.squeeze(tmp_dummy).swapaxes(1,0)

        if not tmp_arr.dtype.names: # how do we get to this code path?
            tmp_arr = [asstr2(item) for item in np.squeeze(tmp_arr)]
        elif tmp_arr.dtype.names:
            tmp_arr = [asstr2(item) for item in np.squeeze(tmp_arr.tolist())]

# prepend the varname and underscore, if col is numeric attribute lookup
# is lost for recarrays...
        if col is None:
            try:
                col = data.dtype.names[0]
            except:
                col = 'var'
#TODO: the above needs to be made robust because there could be many
# var_yes, var_no varaibles for instance.
        tmp_arr = [col + '_'+ item for item in tmp_arr]
#TODO: test this for rec and structured arrays!!!

        if drop is True:
            if len(data.dtype) <= 1:
                if tmp_dummy.shape[0] < tmp_dummy.shape[1]:
                    tmp_dummy = np.squeeze(tmp_dummy).swapaxes(1,0)
                dt = zip(tmp_arr, [tmp_dummy.dtype.str]*len(tmp_arr))
                # preserve array type
                return np.array(map(tuple, tmp_dummy.tolist()),
                        dtype=dt).view(type(data))

            data=nprf.drop_fields(data, col, usemask=False,
                            asrecarray=type(data) is np.recarray)
        data=nprf.append_fields(data, tmp_arr, data=tmp_dummy,
            usemask=False, asrecarray=type(data) is np.recarray)
        return data

    # handle ndarrays and catch array-like for an error
    elif data.__class__ is np.ndarray or not isinstance(data,np.ndarray):
        if not isinstance(data, np.ndarray):
            raise NotImplementedError("Array-like objects are not supported")

        if isinstance(col, int):
            offset = data.shape[1]          # need error catching here?
            tmp_arr = np.unique(data[:,col])
            tmp_dummy = (tmp_arr[:,np.newaxis]==data[:,col]).astype(float)
            tmp_dummy = tmp_dummy.swapaxes(1,0)
            if drop is True:
                offset -= 1
                data = np.delete(data, col, axis=1).astype(float)
            data = np.column_stack((data,tmp_dummy))
            if dictnames is True:
                col_map = _make_dictnames(tmp_arr, offset)
                return data, col_map
            return data
        elif col is None and np.squeeze(data).ndim == 1:
            tmp_arr = np.unique(data)
            tmp_dummy = (tmp_arr[:,None]==data).astype(float)
            tmp_dummy = tmp_dummy.swapaxes(1,0)
            if drop is True:
                if dictnames is True:
                    col_map = _make_dictnames(tmp_arr)
                    return tmp_dummy, col_map
                return tmp_dummy
            else:
                data = np.column_stack((data, tmp_dummy))
                if dictnames is True:
                    col_map = _make_dictnames(tmp_arr, offset=1)
                    return data, col_map
                return data
        else:
            raise IndexError("The index %s is not understood" % col)

def _series_add_constant(data, prepend):
    const = np.ones_like(data)
    const.name = 'const'
    if not prepend:
        results = DataFrame([data, const]).T
        results.columns = [data.name, 'const']
    else:
        results = DataFrame([const, data]).T
        results.columns = ['const', data.name]
    return results

def _dataframe_add_constant(data, prepend):
    # check for const.
    if np.any(data.var(0) == 1):
        return data
    if prepend:
        data.insert(0, 'const', 1)
    else:
        data['const'] = 1
    return data

def _pandas_add_constant(data, prepend):
    from pandas import Series
    if isinstance(data, Series):
        return _series_add_constant(data, prepend)
    else:
        return _dataframe_add_constant(data, prepend)


#TODO: add an axis argument to this for sysreg
def add_constant(data, prepend=False):
    '''
    This appends a column of ones to an array if prepend==False.

    For ndarrays and pandas.DataFrames, checks to make sure a constant is not
    already included. If there is at least one column of ones then the
    original object is returned.  Does not check for a constant if a structured
    or recarray is
    given.

    Parameters
    ----------
    data : array-like
        `data` is the column-ordered design matrix
    prepend : bool
        True and the constant is prepended rather than appended.

    Returns
    -------
    data : array
        The original array with a constant (column of ones) as the first or
        last column.

    Notes
    -----

    .. WARNING::
       The default of prepend will be changed to True in the next release of
       statsmodels. We recommend to use an explicit prepend in any permanent
       code.
    '''
    if not prepend:
        import inspect
        frame = inspect.currentframe().f_back
        info = inspect.getframeinfo(frame)
        try: # info.code_context is None on python 2.6? Why?
            to_warn = (info.code_context is not None and
                       'prepend' not in '\n'.join(info.code_context))
        except: # python 2.5 compatibility
            to_warn = 'prepend' not in '\n'.join(info[3])
        if to_warn:
            import warnings
            warnings.warn("The default of `prepend` will be changed to True "
                          "in 0.5.0, use explicit prepend",
                          FutureWarning)

    if _is_using_pandas(data, None):
        # work on a copy
        return _pandas_add_constant(data.copy(), prepend)
    else:
        data = np.asarray(data)
    if not data.dtype.names:
        var0 = data.var(0) == 0
        if np.any(var0):
            return data
        data = np.column_stack((data, np.ones((data.shape[0], 1))))
        if prepend:
            return np.roll(data, 1, 1)
    else:
        return_rec = data.__class__ is np.recarray
        if prepend:
            ones = np.ones((data.shape[0], 1), dtype=[('const', float)])
            data = nprf.append_fields(ones, data.dtype.names, [data[i] for
                i in data.dtype.names], usemask=False, asrecarray=return_rec)
        else:
            data = nprf.append_fields(data, 'const', np.ones(data.shape[0]),
                    usemask=False, asrecarray = return_rec)
    return data


def isestimable(C, D):
    """ True if (Q, P) contrast `C` is estimable for (N, P) design `D`

    From an Q x P contrast matrix `C` and an N x P design matrix `D`, checks if
    the contrast `C` is estimable by looking at the rank of ``vstack([C,D])``
    and verifying it is the same as the rank of `D`.

    Parameters
    ----------
    C : (Q, P) array-like
        contrast matrix. If `C` has is 1 dimensional assume shape (1, P)
    D: (N, P) array-like
        design matrix

    Returns
    -------
    tf : bool
        True if the contrast `C` is estimable on design `D`

    Examples
    --------
    >>> D = np.array([[1, 1, 1, 0, 0, 0],
    ...               [0, 0, 0, 1, 1, 1],
    ...               [1, 1, 1, 1, 1, 1]]).T
    >>> isestimable([1, 0, 0], D)
    False
    >>> isestimable([1, -1, 0], D)
    True
    """
    C = np.asarray(C)
    D = np.asarray(D)
    if C.ndim == 1:
        C = C[None, :]
    if C.shape[1] != D.shape[1]:
        raise ValueError('Contrast should have %d columns' % D.shape[1])
    new = np.vstack([C, D])
    if rank(new) != rank(D):
        return False
    return True


def recipr(X):
    """
    Return the reciprocal of an array, setting all entries less than or
    equal to 0 to 0. Therefore, it presumes that X should be positive in
    general.
    """
    x = np.maximum(np.asarray(X).astype(np.float64), 0)
    return np.greater(x, 0.) / (x + np.less_equal(x, 0.))

def recipr0(X):
    """
    Return the reciprocal of an array, setting all entries equal to 0
    as 0. It does not assume that X should be positive in
    general.
    """
    test = np.equal(np.asarray(X), 0)
    return np.where(test, 0, 1. / X)

def clean0(matrix):
    """
    Erase columns of zeros: can save some time in pseudoinverse.
    """
    colsum = np.add.reduce(matrix**2, 0)
    val = [matrix[:,i] for i in np.flatnonzero(colsum)]
    return np.array(np.transpose(val))

def rank(X, cond=1.0e-12):
    """
    Return the rank of a matrix X based on its generalized inverse,
    not the SVD.
    """
    X = np.asarray(X)
    if len(X.shape) == 2:
        D = svdvals(X)
        return int(np.add.reduce(np.greater(D / D.max(), cond).astype(np.int32)))
    else:
        return int(not np.alltrue(np.equal(X, 0.)))

def fullrank(X, r=None):
    """
    Return a matrix whose column span is the same as X.

    If the rank of X is known it can be specified as r -- no check
    is made to ensure that this really is the rank of X.

    """

    if r is None:
        r = rank(X)

    V, D, U = L.svd(X, full_matrices=0)
    order = np.argsort(D)
    order = order[::-1]
    value = []
    for i in range(r):
        value.append(V[:,order[i]])
    return np.asarray(np.transpose(value)).astype(np.float64)

StepFunction = np.deprecate(StepFunction,
                old_name = 'statsmodels.tools.tools.StepFunction',
                new_name = 'statsmodels.distributions.StepFunction')
monotone_fn_inverter = np.deprecate(monotone_fn_inverter,
                old_name = 'statsmodels.tools.tools.monotone_fn_inverter',
                new_name = 'statsmodels.distributions.monotone_fn_inverter')
ECDF = np.deprecate(ECDF,
                old_name = 'statsmodels.tools.tools.ECDF',
                new_name = 'statsmodels.distributions.ECDF')


def unsqueeze(data, axis, oldshape):
    """
    Unsqueeze a collapsed array

    >>> from numpy import mean
    >>> from numpy.random import standard_normal
    >>> x = standard_normal((3,4,5))
    >>> m = mean(x, axis=1)
    >>> m.shape
    (3, 5)
    >>> m = unsqueeze(m, 1, x.shape)
    >>> m.shape
    (3, 1, 5)
    >>>
    """
    newshape = list(oldshape)
    newshape[axis] = 1
    return data.reshape(newshape)

def chain_dot(*arrs):
    """
    Returns the dot product of the given matrices.

    Parameters
    ----------
    arrs: argument list of ndarray

    Returns
    -------
    Dot product of all arguments.

    Example
    -------
    >>> import numpy as np
    >>> from statsmodels.tools import chain_dot
    >>> A = np.arange(1,13).reshape(3,4)
    >>> B = np.arange(3,15).reshape(4,3)
    >>> C = np.arange(5,8).reshape(3,1)
    >>> chain_dot(A,B,C)
    array([[1820],
       [4300],
       [6780]])
    """
    return reduce(lambda x, y: np.dot(y, x), arrs[::-1])

def webuse(data, baseurl='http://www.stata-press.com/data/r11/', as_df=True):
    """
    Parameters
    ----------
    data : str
        Name of dataset to fetch.
    baseurl : str
        The base URL to the stata datasets.
    as_df : bool
        If True, returns a `pandas.DataFrame`

    Returns
    -------
    dta : Record Array
        A record array containing the Stata dataset.

    Examples
    --------
    >>> dta = webuse('auto')

    Notes
    -----
    Make sure baseurl has trailing forward slash. Doesn't do any
    error checking in response URLs.
    """
    # lazy imports
    from statsmodels.iolib import genfromdta
    from urllib2 import urlopen
    from urlparse import urljoin
    from StringIO import StringIO

    url = urljoin(baseurl, data+'.dta')
    dta = urlopen(url)
    #TODO: this isn't Python 3 compatibile since urlopen returns bytes?
    dta = StringIO(dta.read()) # make it truly file-like
<<<<<<< HEAD
    return genfromdta(dta)

def nan_dot(A, B):
    """
    Returns np.dot(left_matrix, right_matrix) with the convention that
    nan * 0 = 0 and nan * x = nan if x != 0.

    Parameters
    ----------
    A, B : np.ndarrays
    """
    m = A.shape[0]
    n = B.shape[1]
    K = A.shape[1]
    assert K == B.shape[0], "Matrices must be aligned"

    C = np.zeros((m, n))
    for i in xrange(m):
        for j in xrange(n):
            for k in xrange(K):
                a = A[i, k]
                b = B[k, j]
                if np.isnan(a) and b == 1 or a == 1 and np.isnan(b):
                    C[i, j] = np.nan
                    break
                elif np.isnan(a) and b == 0 or a == 0 and np.isnan(b):
                    value = 0.
                else:
                    value = a * b
                C[i, j] += value
    return C
=======
    if as_df: # could make this faster if we don't process dta twice?
        from pandas import DataFrame
        return DataFrame.from_records(genfromdta(dta))
    else:
        return genfromdta(dta)
>>>>>>> 5ba48f2f
<|MERGE_RESOLUTION|>--- conflicted
+++ resolved
@@ -519,8 +519,11 @@
     dta = urlopen(url)
     #TODO: this isn't Python 3 compatibile since urlopen returns bytes?
     dta = StringIO(dta.read()) # make it truly file-like
-<<<<<<< HEAD
-    return genfromdta(dta)
+    if as_df: # could make this faster if we don't process dta twice?
+        from pandas import DataFrame
+        return DataFrame.from_records(genfromdta(dta))
+    else:
+        return genfromdta(dta)
 
 def nan_dot(A, B):
     """
@@ -550,11 +553,4 @@
                 else:
                     value = a * b
                 C[i, j] += value
-    return C
-=======
-    if as_df: # could make this faster if we don't process dta twice?
-        from pandas import DataFrame
-        return DataFrame.from_records(genfromdta(dta))
-    else:
-        return genfromdta(dta)
->>>>>>> 5ba48f2f
+    return C